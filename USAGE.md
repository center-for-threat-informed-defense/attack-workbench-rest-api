--- conflicted
+++ resolved
@@ -15,14 +15,11 @@
       - [Requirements](#requirements)
       - [Installation Steps](#installation-steps)
   - [Configuration](#configuration)
-<<<<<<< HEAD
-=======
     - [Environment Variables](#environment-variables)
     - [Configuration File](#configuration-file)
   - [Task Scheduling](#task-scheduling)
     - [Collection Indexes Synchronization Task](#collection-indexes-synchronization-task)
     - [ATT\&CK ID Reservation Monitoring Task](#attck-id-reservation-monitoring-task)
->>>>>>> ebaa34ed
   - [Authentication](#authentication)
   - [User Management](#user-management)
     - [User Roles and Permissions](#user-roles-and-permissions)
@@ -128,10 +125,6 @@
 
 ## Configuration
 
-<<<<<<< HEAD
-The REST API can be configured using environment variables, a configuration file, or a combination of both.
-Read all about it in the [configuration docs](./docs/configuration.md).
-=======
 The REST API can be configured using environment variables, a configuration file, or a combination of both. Configuration file values take precedence over environment variables.
 
 ### Environment Variables
@@ -188,7 +181,6 @@
   }
 }
 ```
->>>>>>> ebaa34ed
 
 ## Task Scheduling
 
