--- conflicted
+++ resolved
@@ -29,11 +29,7 @@
     .delete(
         authn.authenticate,
         authz.requireRole(authz.admin),
-<<<<<<< HEAD
-        matricesController.deleteAllVersion
-=======
         matricesController.deleteById
->>>>>>> 583eee54
     );
 
 router.route('/matrices/:stixId/modified/:modified')
