'use strict';

const express = require('express');

const techniquesController = require('../controllers/techniques-controller');
const authn = require('../lib/authn-middleware');
const authz = require('../lib/authz-middleware');

const router = express.Router();

router.route('/techniques')
    .get(
        authn.authenticate,
        authz.requireRole(authz.visitorOrHigher, authz.readOnlyService),
        techniquesController.retrieveAll
    )
    .post(
        authn.authenticate,
        authz.requireRole(authz.editorOrHigher),
        techniquesController.create
    );

router.route('/techniques/:stixId')
    .get(
        authn.authenticate,
        authz.requireRole(authz.visitorOrHigher, authz.readOnlyService),
        techniquesController.retrieveById
    )
    .delete(
        authn.authenticate,
        authz.requireRole(authz.admin),
<<<<<<< HEAD
        techniquesController.deleteAllVersion
=======
        techniquesController.deleteById
>>>>>>> 583eee54
    );

router.route('/techniques/:stixId/modified/:modified')
    .get(
        authn.authenticate,
        authz.requireRole(authz.visitorOrHigher, authz.readOnlyService),
        techniquesController.retrieveVersionById
    )
    .put(
        authn.authenticate,
        authz.requireRole(authz.editorOrHigher),
        techniquesController.updateFull
    )
    .delete(
        authn.authenticate,
        authz.requireRole(authz.admin),
        techniquesController.deleteVersionById
    );

module.exports = router;<|MERGE_RESOLUTION|>--- conflicted
+++ resolved
@@ -29,11 +29,7 @@
     .delete(
         authn.authenticate,
         authz.requireRole(authz.admin),
-<<<<<<< HEAD
-        techniquesController.deleteAllVersion
-=======
         techniquesController.deleteById
->>>>>>> 583eee54
     );
 
 router.route('/techniques/:stixId/modified/:modified')
