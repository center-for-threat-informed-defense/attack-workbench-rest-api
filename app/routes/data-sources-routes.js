'use strict';

const express = require('express');

const dataSourcesController = require('../controllers/data-sources-controller');
const authn = require('../lib/authn-middleware');
const authz = require('../lib/authz-middleware');

const router = express.Router();

router.route('/data-sources')
    .get(
        authn.authenticate,
        authz.requireRole(authz.visitorOrHigher, authz.readOnlyService),
        dataSourcesController.retrieveAll
    )
    .post(
        authn.authenticate,
        authz.requireRole(authz.editorOrHigher),
        dataSourcesController.create
    );

router.route('/data-sources/:stixId')
    .get(
        authn.authenticate,
        authz.requireRole(authz.visitorOrHigher, authz.readOnlyService),
        dataSourcesController.retrieveById
    )
    .delete(
        authn.authenticate,
        authz.requireRole(authz.admin),
<<<<<<< HEAD
        dataSourcesController.deleteAllVersion
=======
        dataSourcesController.deleteById
>>>>>>> 583eee54
    );

router.route('/data-sources/:stixId/modified/:modified')
    .get(
        authn.authenticate,
        authz.requireRole(authz.visitorOrHigher, authz.readOnlyService),
        dataSourcesController.retrieveVersionById
    )
    .put(
        authn.authenticate,
        authz.requireRole(authz.editorOrHigher),
        dataSourcesController.updateFull
    )
    .delete(
        authn.authenticate,
        authz.requireRole(authz.admin),
        dataSourcesController.deleteVersionById
    );

module.exports = router;<|MERGE_RESOLUTION|>--- conflicted
+++ resolved
@@ -29,11 +29,7 @@
     .delete(
         authn.authenticate,
         authz.requireRole(authz.admin),
-<<<<<<< HEAD
-        dataSourcesController.deleteAllVersion
-=======
         dataSourcesController.deleteById
->>>>>>> 583eee54
     );
 
 router.route('/data-sources/:stixId/modified/:modified')
