--- conflicted
+++ resolved
@@ -9,13 +9,11 @@
   const defaultDirectives = helmet.contentSecurityPolicy.getDefaultDirectives();
   delete defaultDirectives['upgrade-insecure-requests'];
 
-  app.use(
-    helmet.contentSecurityPolicy({
-      directives: {
-        ...defaultDirectives,
-      },
-    }),
-  );
+    app.use(helmet.contentSecurityPolicy({
+        directives: {
+            ...defaultDirectives,
+        },
+    }));
 }
 
 /**
@@ -81,7 +79,6 @@
  * Creates a new instance of the express app.
  * @return The new express app
  */
-<<<<<<< HEAD
 exports.initializeApp = async function () {
   const logger = require('./lib/logger');
   logger.info('ATT&CK Workbench REST API app starting');
@@ -99,18 +96,7 @@
   const requestId = require('./lib/requestId');
   app.use(requestId);
 
-  // Allow CORS
-  if (config.server.enableCorsAnyOrigin) {
-    logger.info('CORS is enabled');
-    const cors = require('cors');
-    const corsOptions = {
-      credentials: true,
-      origin: true,
-    };
-    app.use(cors(corsOptions));
-  } else {
-    logger.info('CORS is not enabled');
-  }
+    setupCors(app, config, logger);
 
   // Compress response bodies
   const compression = require('compression');
@@ -188,100 +174,4 @@
   app.set('logger', logger);
 
   return app;
-};
-=======
-exports.initializeApp = async function() {
-    const logger = require('./lib/logger');
-    logger.info('ATT&CK Workbench REST API app starting');
-
-    // Configure the app
-    logger.info('Configuring the app');
-    const config = require('./config/config');
-
-    // Create the express application
-    logger.info('Starting express');
-    const express = require('express');
-    const app = express();
-
-    // Add a unique id to each request
-    const requestId = require('./lib/requestId');
-    app.use(requestId);
-
-    setupCors(app, config, logger);
-
-    // Compress response bodies
-    const compression = require('compression');
-    app.use(compression());
-
-    // Set HTTP response headers
-    const helmet = require("helmet");
-    app.use(helmet());
-    disableUpgradeInsecureRequests(app, helmet);
-
-    // Development Environment
-    if (config.app.env === 'development') {
-        // Enable request logging
-        logger.info('Enabling HTTP request logging');
-        const morgan = require('morgan');
-        app.use(morgan('dev', {stream: logger.stream}));
-//        morgan.token('requestId', req => req.id);
-//        app.use(morgan('[:requestId] :method :url :status :response-time ms - :res[content-length]', { stream: logger.stream }));
-
-        // Enable Swagger UI
-        logger.info('Enabling Swagger UI');
-        const swaggerUi = require('swagger-ui-express');
-        const refParser = require("@apidevtools/json-schema-ref-parser");
-        const openApiDoc = await refParser.dereference(config.openApi.specPath);
-        app.use('/api-docs', swaggerUi.serve, swaggerUi.setup(openApiDoc));
-    }
-
-    // Configure server-side sessions
-    // TBD: Replace default MemoryStore with production quality session storage
-    const session = require('express-session');
-    const sessionOptions = {
-        secret: config.session.secret,
-        resave: false,
-        saveUninitialized: false
-    }
-    app.use(session(sessionOptions));
-
-    // Set up the static routes
-    logger.info('Configuring static routes');
-    app.use(express.static('public'));
-
-    // Configure passport with the user authentication mechanism
-    const authnConfiguration = require('./lib/authn-configuration');
-    if (config.userAuthn.mechanism === 'oidc') {
-        await authnConfiguration.configurePassport('oidc');
-    }
-    else if (config.userAuthn.mechanism === 'anonymous') {
-        await authnConfiguration.configurePassport('anonymous');
-    }
-
-    // Configure passport for service authentication if enabled
-    if (config.serviceAuthn.oidcClientCredentials.enable || config.serviceAuthn.challengeApikey.enable) {
-        await authnConfiguration.configurePassport('bearer');
-    }
-    if (config.serviceAuthn.oidcClientCredentials.enable) {
-        logger.info('Enabled service authentication: client credentials');
-    }
-    if (config.serviceAuthn.challengeApikey.enable) {
-        logger.info('Enabled service authentication: challenge apikey');
-    }
-    if (config.serviceAuthn.basicApikey.enable) {
-        await authnConfiguration.configurePassport('basic');
-        logger.info('Enabled service authentication: basic apikey');
-    }
-
-    // Set up the api routes
-    logger.info('Configuring REST API routes');
-    const routes = require('./routes');
-    app.use(routes);
-
-    // Make the config and logger objects accessible from the app object
-    app.set('config', config);
-    app.set('logger', logger);
-
-    return app;
-}
->>>>>>> 48e3e519
+};