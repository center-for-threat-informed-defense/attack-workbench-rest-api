--- conflicted
+++ resolved
@@ -142,8 +142,10 @@
             logger.debug("Success: Deleted collection with id " + removedCollection.id);
             return res.status(204).end();
         }
-<<<<<<< HEAD
-    });
+    } catch (error) {
+    logger.error('Delete collection failed. ' + error);
+    return res.status(500).send('Unable to delete collection. Server error.');
+    }
 };
 
 exports.retrieveByUrl = function(req, res) {
@@ -180,10 +182,4 @@
             return res.status(200).send(collection);
         }
     });
-=======
-    } catch (error) {
-    logger.error('Delete collection failed. ' + error);
-    return res.status(500).send('Unable to delete collection. Server error.');
-    }
->>>>>>> 36c5bf9a
 };