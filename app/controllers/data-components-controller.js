--- conflicted
+++ resolved
@@ -150,13 +150,8 @@
     });
 };
 
-<<<<<<< HEAD
-exports.deleteAllVersion = function(req, res) {
-    dataComponentsService.deleteAllVersion(req.params.stixId, function (err, dataComponents) {
-=======
 exports.deleteById = function(req, res) {
     dataComponentsService.deleteById(req.params.stixId, function (err, dataComponents) {
->>>>>>> 583eee54
         if (err) {
             logger.error('Delete data component failed. ' + err);
             return res.status(500).send('Unable to delete data component. Server error.');
