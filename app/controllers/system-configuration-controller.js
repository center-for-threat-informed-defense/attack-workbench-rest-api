--- conflicted
+++ resolved
@@ -3,19 +3,6 @@
 const systemConfigurationService = require('../services/system-configuration-service');
 const logger = require('../lib/logger');
 
-<<<<<<< HEAD
-exports.retrieveAllowedValues = function(req, res) {
-    systemConfigurationService.retrieveAllowedValues(function(err, allowedValues) {
-        if (err) {
-            logger.error('Unable to retrieve allowed values, failed with error: ' + err);
-            return res.status(500).send('Unable to retrieve allowed values. Server error.');
-        }
-        else {
-            logger.debug('Success: Retrieved allowed values.');
-            return res.status(200).send(allowedValues);
-        }
-    });
-=======
 exports.retrieveSystemVersion = function(req, res) {
     try {
         const systemVersionInfo = systemConfigurationService.retrieveSystemVersion();
@@ -38,7 +25,6 @@
             logger.error("Unable to retrieve allowed values, failed with error: " + err);
             return res.status(500).send("Unable to retrieve allowed values. Server error.");
     }
->>>>>>> 936ff0be
 };
 
 exports.retrieveOrganizationIdentity = async function(req, res) {
