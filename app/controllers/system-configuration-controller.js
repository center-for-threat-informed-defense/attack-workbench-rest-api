--- conflicted
+++ resolved
@@ -52,7 +52,6 @@
         return res.status(204).send();
     }
     catch(err) {
-<<<<<<< HEAD
         logger.error('Unable to set organization identity, failed with error: ' + err);
         return res.status(500).send('Unable to set organization identity. Server error.');
     }
@@ -67,9 +66,6 @@
     catch(err) {
         logger.error('Unable to retrieve authentication configuration, failed with error: ' + err);
         return res.status(500).send('Unable to retrieve authentication configuration. Server error.');
-=======
-        logger.error("Unable to set organization identity, failed with error: " + err);
-        return res.status(500).send("Unable to set organization identity. Server error.");
     }
 };
 
@@ -104,6 +100,5 @@
     catch(err) {
         logger.error("Unable to set default marking definitions, failed with error: " + err);
         return res.status(500).send("Unable to default marking definitions. Server error.");
->>>>>>> 7d44ba5b
     }
 };