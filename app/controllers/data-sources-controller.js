--- conflicted
+++ resolved
@@ -155,13 +155,8 @@
     });
 };
 
-<<<<<<< HEAD
-exports.deleteAllVersion = function(req, res) {
-    dataSourcesService.deleteAllVersion(req.params.stixId, function (err, dataSources) {
-=======
 exports.deleteById = function(req, res) {
     dataSourcesService.deleteById(req.params.stixId, function (err, dataSources) {
->>>>>>> 583eee54
         if (err) {
             logger.error('Delete data source failed. ' + err);
             return res.status(500).send('Unable to delete data source. Server error.');
