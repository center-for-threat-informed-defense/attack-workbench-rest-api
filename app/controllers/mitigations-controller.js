'use strict';

const mitigationsService = require('../services/mitigations-service');
const logger = require('../lib/logger');

exports.retrieveAll = function(req, res) {
    const options = {
        offset: req.query.offset || 0,
        limit: req.query.limit || 0,
        state: req.query.state,
        includeRevoked: req.query.includeRevoked,
        includeDeprecated: req.query.includeDeprecated,
        search: req.query.search,
        includePagination: req.query.includePagination
    }

    mitigationsService.retrieveAll(options, function(err, results) {
        if (err) {
            logger.error('Failed with error: ' + err);
            return res.status(500).send('Unable to get mitigations. Server error.');
        }
        else {
            if (options.includePagination) {
                logger.debug(`Success: Retrieved ${ results.data.length } of ${ results.pagination.total } total mitigation(s)`);
            }
            else {
                logger.debug(`Success: Retrieved ${ results.length } mitigation(s)`);
            }
            return res.status(200).send(results);
        }
    });
};

exports.retrieveById = function(req, res) {
    const options = {
        versions: req.query.versions || 'latest'
    }

    mitigationsService.retrieveById(req.params.stixId, options, function (err, mitigations) {
        if (err) {
            if (err.message === mitigationsService.errors.badlyFormattedParameter) {
                logger.warn('Badly formatted stix id: ' + req.params.stixId);
                return res.status(400).send('Stix id is badly formatted.');
            }
            else if (err.message === mitigationsService.errors.invalidQueryStringParameter) {
                logger.warn('Invalid query string: versions=' + req.query.versions);
                return res.status(400).send('Query string parameter versions is invalid.');
            }
            else {
                logger.error('Failed with error: ' + err);
                return res.status(500).send('Unable to get mitigations. Server error.');
            }
        }
        else {
            if (mitigations.length === 0) {
                return res.status(404).send('Mitigation not found.');
            }
            else {
                logger.debug(`Success: Retrieved ${ mitigations.length } mitigation(s) with id ${ req.params.stixId }`);
                return res.status(200).send(mitigations);
            }
        }
    });
};

exports.retrieveVersionById = function(req, res) {
    mitigationsService.retrieveVersionById(req.params.stixId, req.params.modified, function (err, mitigation) {
        if (err) {
            if (err.message === mitigationsService.errors.badlyFormattedParameter) {
                logger.warn('Badly formatted stix id: ' + req.params.stixId);
                return res.status(400).send('Stix id is badly formatted.');
            }
            else {
                logger.error('Failed with error: ' + err);
                return res.status(500).send('Unable to get mitigation. Server error.');
            }
        } else {
            if (!mitigation) {
                return res.status(404).send('Mitigation not found.');
            }
            else {
                logger.debug(`Success: Retrieved mitigation with id ${mitigation.id}`);
                return res.status(200).send(mitigation);
            }
        }
    });
};

exports.create = async function(req, res) {
    // Get the data from the request
    const mitigationData = req.body;

    // Create the mitigation
    try {
        const options = {
            import: false,
            userAccountId: req.user?.userAccountId
        };
        const mitigation = await mitigationsService.create(mitigationData, options);
        logger.debug("Success: Created mitigation with id " + mitigation.stix.id);
        return res.status(201).send(mitigation);
    }
    catch(err) {
        if (err.message === mitigationsService.errors.duplicateId) {
            logger.warn("Duplicate stix.id and stix.modified");
            return res.status(409).send('Unable to create mitigation. Duplicate stix.id and stix.modified properties.');
        }
        else {
            logger.error("Failed with error: " + err);
            return res.status(500).send("Unable to create mitigation. Server error.");
        }
    }
};

exports.updateFull = function(req, res) {
    // Get the data from the request
    const mitigationData = req.body;

    // Create the mitigation
    mitigationsService.updateFull(req.params.stixId, req.params.modified, mitigationData, function(err, mitigation) {
        if (err) {
            logger.error("Failed with error: " + err);
            return res.status(500).send("Unable to update mitigation. Server error.");
        }
        else {
            if (!mitigation) {
                return res.status(404).send('Mitigation not found.');
            } else {
                logger.debug("Success: Updated mitigation with id " + mitigation.stix.id);
                return res.status(200).send(mitigation);
            }
        }
    });
};

exports.deleteVersionById = function(req, res) {
    mitigationsService.deleteVersionById(req.params.stixId, req.params.modified, function (err, mitigation) {
        if (err) {
            logger.error('Delete mitigation failed. ' + err);
            return res.status(500).send('Unable to delete mitigation. Server error.');
        }
        else {
            if (!mitigation) {
                return res.status(404).send('Mitigation not found.');
            } else {
                logger.debug("Success: Deleted mitigation with id " + mitigation.stix.id);
                return res.status(204).end();
            }
        }
    });
};

<<<<<<< HEAD
exports.deleteAllVersion = function(req, res) {
    mitigationsService.deleteAllVersion(req.params.stixId, function (err, mitigations) {
=======
exports.deleteById = function(req, res) {
    mitigationsService.deleteById(req.params.stixId, function (err, mitigations) {
>>>>>>> 583eee54
        if (err) {
            logger.error('Delete mitigation failed. ' + err);
            return res.status(500).send('Unable to delete mitigation. Server error.');
        }
        else {
            if (mitigations.deletedCount === 0) {
                return res.status(404).send('Mitigation not found.');
            }
            else {
                logger.debug(`Success: Deleted mitigation with id ${ req.params.stixId }`);
                return res.status(204).end();
            }
        }
    });
};<|MERGE_RESOLUTION|>--- conflicted
+++ resolved
@@ -150,13 +150,8 @@
     });
 };
 
-<<<<<<< HEAD
-exports.deleteAllVersion = function(req, res) {
-    mitigationsService.deleteAllVersion(req.params.stixId, function (err, mitigations) {
-=======
 exports.deleteById = function(req, res) {
     mitigationsService.deleteById(req.params.stixId, function (err, mitigations) {
->>>>>>> 583eee54
         if (err) {
             logger.error('Delete mitigation failed. ' + err);
             return res.status(500).send('Unable to delete mitigation. Server error.');
