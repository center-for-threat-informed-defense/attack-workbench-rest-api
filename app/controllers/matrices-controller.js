'use strict';

const matricesService = require('../services/matrices-service');
const logger = require('../lib/logger');

exports.retrieveAll = function(req, res) {
    const options = {
        offset: req.query.offset || 0,
        limit: req.query.limit || 0,
        state: req.query.state,
        includeRevoked: req.query.includeRevoked,
        includeDeprecated: req.query.includeDeprecated,
        search: req.query.search,
        includePagination: req.query.includePagination
    }

    matricesService.retrieveAll(options, function(err, results) {
        if (err) {
            logger.error('Failed with error: ' + err);
            return res.status(500).send('Unable to get matrices. Server error.');
        }
        else {
            if (options.includePagination) {
                logger.debug(`Success: Retrieved ${ results.data.length } of ${ results.pagination.total } total matrices`);
            }
            else {
                logger.debug(`Success: Retrieved ${ results.length } matrices`);
            }
            return res.status(200).send(results);
        }
    });
};

exports.retrieveById = function(req, res) {
    const options = {
        versions: req.query.versions || 'latest'
    }

    matricesService.retrieveById(req.params.stixId, options, function (err, matrices) {
        if (err) {
            if (err.message === matricesService.errors.badlyFormattedParameter) {
                logger.warn('Badly formatted stix id: ' + req.params.stixId);
                return res.status(400).send('Stix id is badly formatted.');
            }
            else if (err.message === matricesService.errors.invalidQueryStringParameter) {
                logger.warn('Invalid query string: versions=' + req.query.versions);
                return res.status(400).send('Query string parameter versions is invalid.');
            }
            else {
                logger.error('Failed with error: ' + err);
                return res.status(500).send('Unable to get matrices. Server error.');
            }
        }
        else {
            if (matrices.length === 0) {
                return res.status(404).send('Matrix not found.');
            }
            else {
                logger.debug(`Success: Retrieved ${ matrices.length } matrices with id ${ req.params.stixId }`);
                return res.status(200).send(matrices);
            }
        }
    });
};

exports.retrieveVersionById = function(req, res) {
    matricesService.retrieveVersionById(req.params.stixId, req.params.modified, function (err, matrix) {
        if (err) {
            if (err.message === matricesService.errors.badlyFormattedParameter) {
                logger.warn('Badly formatted stix id: ' + req.params.stixId);
                return res.status(400).send('Stix id is badly formatted.');
            }
            else {
                logger.error('Failed with error: ' + err);
                return res.status(500).send('Unable to get matrix. Server error.');
            }
        } else {
            if (!matrix) {
                return res.status(404).send('Matrix not found.');
            }
            else {
                logger.debug(`Success: Retrieved matrix with id ${matrix.id}`);
                return res.status(200).send(matrix);
            }
        }
    });
};

exports.create = async function(req, res) {
    // Get the data from the request
    const matrixData = req.body;

    // Create the matrix
    try {
        const options = {
            import: false,
            userAccountId: req.user?.userAccountId
        };
        const matrix = await matricesService.create(matrixData, options);
        logger.debug("Success: Created matrix with id " + matrix.stix.id);
        return res.status(201).send(matrix);
    }
    catch(err) {
        if (err.message === matricesService.errors.duplicateId) {
            logger.warn("Duplicate stix.id and stix.modified");
            return res.status(409).send('Unable to create matrix. Duplicate stix.id and stix.modified properties.');
        }
        else {
            logger.error("Failed with error: " + err);
            return res.status(500).send("Unable to create matrix. Server error.");
        }
    }
};

exports.updateFull = function(req, res) {
    // Get the data from the request
    const matrixData = req.body;

    // Create the matrix
    matricesService.updateFull(req.params.stixId, req.params.modified, matrixData, function(err, matrix) {
        if (err) {
            logger.error("Failed with error: " + err);
            return res.status(500).send("Unable to update matrix. Server error.");
        }
        else {
            if (!matrix) {
                return res.status(404).send('Matrix not found.');
            } else {
                logger.debug("Success: Updated matrix with id " + matrix.stix.id);
                return res.status(200).send(matrix);
            }
        }
    });
};

exports.deleteVersionById = function(req, res) {
    matricesService.deleteVersionById(req.params.stixId, req.params.modified, function (err, matrix) {
        if (err) {
            logger.error('Delete matrix failed. ' + err);
            return res.status(500).send('Unable to delete matrix. Server error.');
        }
        else {
            if (!matrix) {
                return res.status(404).send('Matrix not found.');
            } else {
                logger.debug("Success: Deleted matrix with id " + matrix.stix.id);
                return res.status(204).end();
            }
        }
    });
};

<<<<<<< HEAD
exports.deleteAllVersion = function(req, res) {
    matricesService.deleteAllVersion(req.params.stixId, function (err, matrices) {
=======
exports.deleteById = function(req, res) {
    matricesService.deleteById(req.params.stixId, function (err, matrices) {
>>>>>>> 583eee54
        if (err) {
            logger.error('Delete matrix failed. ' + err);
            return res.status(500).send('Unable to delete matrix. Server error.');
        }
        else {
            if (matrices.deletedCount === 0) {
                return res.status(404).send('Matrix not found.');
            }
            else {
                logger.debug(`Success: Deleted matrix with id ${ req.params.stixId }`);
                return res.status(204).end();
            }
        }
    });
};<|MERGE_RESOLUTION|>--- conflicted
+++ resolved
@@ -150,13 +150,8 @@
     });
 };
 
-<<<<<<< HEAD
-exports.deleteAllVersion = function(req, res) {
-    matricesService.deleteAllVersion(req.params.stixId, function (err, matrices) {
-=======
 exports.deleteById = function(req, res) {
     matricesService.deleteById(req.params.stixId, function (err, matrices) {
->>>>>>> 583eee54
         if (err) {
             logger.error('Delete matrix failed. ' + err);
             return res.status(500).send('Unable to delete matrix. Server error.');
