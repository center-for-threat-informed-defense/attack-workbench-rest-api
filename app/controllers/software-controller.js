--- conflicted
+++ resolved
@@ -158,13 +158,8 @@
     });
 };
 
-<<<<<<< HEAD
-exports.deleteAllVersion = function(req, res) {
-    softwareService.deleteAllVersion(req.params.stixId, function (err, softwares) {
-=======
 exports.deleteById = function(req, res) {
     softwareService.deleteById(req.params.stixId, function (err, softwares) {
->>>>>>> 583eee54
         if (err) {
             logger.error('Delete software failed. ' + err);
             return res.status(500).send('Unable to delete software. Server error.');
