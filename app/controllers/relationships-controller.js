--- conflicted
+++ resolved
@@ -140,16 +140,12 @@
     });
 };
 
-<<<<<<< HEAD
-exports.delete = function(req, res) {
+
+exports.deleteVersionById = function(req, res) {
     const options = {
         soft_delete: req.query.soft_delete
      }
-    relationshipsService.delete(req.params.stixId, req.params.modified, options, function (err, relationship) {
-=======
-exports.deleteVersionById = function(req, res) {
-    relationshipsService.deleteVersionById(req.params.stixId, req.params.modified, function (err, relationship) {
->>>>>>> 583eee54
+    relationshipsService.deleteVersionById(req.params.stixId, req.params.modified, options, function (err, relationship) {
         if (err) {
             logger.error('Delete relationship failed. ' + err);
             return res.status(500).send('Unable to delete relationship. Server error.');
@@ -165,16 +161,11 @@
     });
 };
 
-<<<<<<< HEAD
-exports.deleteAllVersion = function(req, res) {
+exports.deleteById = function(req, res) {
     const options = {
         soft_delete: req.query.soft_delete
      }
-    relationshipsService.deleteAllVersion(req.params.stixId, options, function (err, relationships) {
-=======
-exports.deleteById = function(req, res) {
-    relationshipsService.deleteById(req.params.stixId, function (err, relationships) {
->>>>>>> 583eee54
+    relationshipsService.deleteById(req.params.stixId, options, function (err, relationships) {
         if (err) {
             logger.error('Delete relationship failed. ' + err);
             return res.status(500).send('Unable to delete relationship. Server error.');
