'use strict';

const tacticsService = require('../services/tactics-service');
const logger = require('../lib/logger');

exports.retrieveAll = function(req, res) {
    const options = {
        offset: req.query.offset || 0,
        limit: req.query.limit || 0,
        state: req.query.state,
        includeRevoked: req.query.includeRevoked,
        includeDeprecated: req.query.includeDeprecated,
        search: req.query.search,
        includePagination: req.query.includePagination
    }

    tacticsService.retrieveAll(options, function(err, results) {
        if (err) {
            logger.error('Failed with error: ' + err);
            return res.status(500).send('Unable to get tactics. Server error.');
        }
        else {
            if (options.includePagination) {
                logger.debug(`Success: Retrieved ${ results.data.length } of ${ results.pagination.total } total tactic(s)`);
            }
            else {
                logger.debug(`Success: Retrieved ${ results.length } tactic(s)`);
            }
            return res.status(200).send(results);
        }
    });
};

exports.retrieveById = function(req, res) {
    const options = {
        versions: req.query.versions || 'latest'
    }

    tacticsService.retrieveById(req.params.stixId, options, function (err, tactics) {
        if (err) {
            if (err.message === tacticsService.errors.badlyFormattedParameter) {
                logger.warn('Badly formatted stix id: ' + req.params.stixId);
                return res.status(400).send('Stix id is badly formatted.');
            }
            else if (err.message === tacticsService.errors.invalidQueryStringParameter) {
                logger.warn('Invalid query string: versions=' + req.query.versions);
                return res.status(400).send('Query string parameter versions is invalid.');
            }
            else {
                logger.error('Failed with error: ' + err);
                return res.status(500).send('Unable to get tactics. Server error.');
            }
        }
        else {
            if (tactics.length === 0) {
                return res.status(404).send('Tactic not found.');
            }
            else {
                logger.debug(`Success: Retrieved ${ tactics.length } tactic(s) with id ${ req.params.stixId }`);
                return res.status(200).send(tactics);
            }
        }
    });
};

exports.retrieveVersionById = function(req, res) {
    tacticsService.retrieveVersionById(req.params.stixId, req.params.modified, function (err, tactic) {
        if (err) {
            if (err.message === tacticsService.errors.badlyFormattedParameter) {
                logger.warn('Badly formatted stix id: ' + req.params.stixId);
                return res.status(400).send('Stix id is badly formatted.');
            }
            else {
                logger.error('Failed with error: ' + err);
                return res.status(500).send('Unable to get tactic. Server error.');
            }
        } else {
            if (!tactic) {
                return res.status(404).send('tactic not found.');
            }
            else {
                logger.debug(`Success: Retrieved tactic with id ${tactic.id}`);
                return res.status(200).send(tactic);
            }
        }
    });
};

exports.create = async function(req, res) {
    // Get the data from the request
    const tacticData = req.body;

    // Create the tactic
    try {
        const options = {
            import: false,
            userAccountId: req.user?.userAccountId
        };
        const tactic = await tacticsService.create(tacticData, options);

        logger.debug("Success: Created tactic with id " + tactic.stix.id);
        return res.status(201).send(tactic);
    }
    catch(err) {
        if (err.message === tacticsService.errors.duplicateId) {
            logger.warn("Duplicate stix.id and stix.modified");
            return res.status(409).send('Unable to create tactic. Duplicate stix.id and stix.modified properties.');
        }
        else {
            logger.error("Failed with error: " + err);
            return res.status(500).send("Unable to create tactic. Server error.");
        }
    }
};

exports.updateFull = function(req, res) {
    // Get the data from the request
    const tacticData = req.body;

    // Create the tactic
    tacticsService.updateFull(req.params.stixId, req.params.modified, tacticData, function(err, tactic) {
        if (err) {
            logger.error("Failed with error: " + err);
            return res.status(500).send("Unable to update tactic. Server error.");
        }
        else {
            if (!tactic) {
                return res.status(404).send('tactic not found.');
            } else {
                logger.debug("Success: Updated tactic with id " + tactic.stix.id);
                return res.status(200).send(tactic);
            }
        }
    });
};

exports.deleteVersionById = function(req, res) {
    tacticsService.deleteVersionById(req.params.stixId, req.params.modified, function (err, tactic) {
        if (err) {
            logger.error('Delete tactic failed. ' + err);
            return res.status(500).send('Unable to delete tactic. Server error.');
        }
        else {
            if (!tactic) {
                return res.status(404).send('tactic not found.');
            } else {
                logger.debug("Success: Deleted tactic with id " + tactic.stix.id);
                return res.status(204).end();
            }
        }
    });
};

<<<<<<< HEAD
exports.deleteAllVersion = function(req, res) {
    tacticsService.deleteAllVersion(req.params.stixId, function (err, tactics) {
=======
exports.deleteById = function(req, res) {
    tacticsService.deleteById(req.params.stixId, function (err, tactics) {
>>>>>>> 583eee54
        if (err) {
            logger.error('Delete tactic failed. ' + err);
            return res.status(500).send('Unable to delete tactic. Server error.');
        }
        else {
            if (tactics.deletedCount === 0) {
                return res.status(404).send('Tactic not found.');
            }
            else {
                logger.debug(`Success: Deleted tactic with id ${ req.params.stixId }`);
                return res.status(204).end();
            }
        }
    });
};<|MERGE_RESOLUTION|>--- conflicted
+++ resolved
@@ -151,13 +151,8 @@
     });
 };
 
-<<<<<<< HEAD
-exports.deleteAllVersion = function(req, res) {
-    tacticsService.deleteAllVersion(req.params.stixId, function (err, tactics) {
-=======
 exports.deleteById = function(req, res) {
     tacticsService.deleteById(req.params.stixId, function (err, tactics) {
->>>>>>> 583eee54
         if (err) {
             logger.error('Delete tactic failed. ' + err);
             return res.status(500).send('Unable to delete tactic. Server error.');
