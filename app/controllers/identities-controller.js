'use strict';

const identitiesService = require('../services/identities-service');
const logger = require('../lib/logger');

exports.retrieveAll = function(req, res) {
    const options = {
        offset: req.query.offset || 0,
        limit: req.query.limit || 0,
        state: req.query.state,
        includeRevoked: req.query.includeRevoked,
        includeDeprecated: req.query.includeDeprecated,
        includePagination: req.query.includePagination
    }

    identitiesService.retrieveAll(options, function(err, results) {
        if (err) {
            logger.error('Failed with error: ' + err);
            return res.status(500).send('Unable to get identities. Server error.');
        }
        else {
            if (options.includePagination) {
                logger.debug(`Success: Retrieved ${ results.data.length } of ${ results.pagination.total } total identities`);
            }
            else {
                logger.debug(`Success: Retrieved ${ results.length } identities`);
            }
            return res.status(200).send(results);
        }
    });
};

exports.retrieveById = function(req, res) {
    const options = {
        versions: req.query.versions || 'latest'
    }

    identitiesService.retrieveById(req.params.stixId, options, function (err, identities) {
        if (err) {
            if (err.message === identitiesService.errors.badlyFormattedParameter) {
                logger.warn('Badly formatted stix id: ' + req.params.stixId);
                return res.status(400).send('Stix id is badly formatted.');
            }
            else if (err.message === identitiesService.errors.invalidQueryStringParameter) {
                logger.warn('Invalid query string: versions=' + req.query.versions);
                return res.status(400).send('Query string parameter versions is invalid.');
            }
            else {
                logger.error('Failed with error: ' + err);
                return res.status(500).send('Unable to get identities. Server error.');
            }
        }
        else {
            if (identities.length === 0) {
                return res.status(404).send('Identity not found.');
            }
            else {
                logger.debug(`Success: Retrieved ${ identities.length } identities with id ${ req.params.stixId }`);
                return res.status(200).send(identities);
            }
        }
    });
};

exports.retrieveVersionById = function(req, res) {
    identitiesService.retrieveVersionById(req.params.stixId, req.params.modified, function (err, identity) {
        if (err) {
            if (err.message === identitiesService.errors.badlyFormattedParameter) {
                logger.warn('Badly formatted stix id: ' + req.params.stixId);
                return res.status(400).send('Stix id is badly formatted.');
            }
            else {
                logger.error('Failed with error: ' + err);
                return res.status(500).send('Unable to get identity. Server error.');
            }
        } else {
            if (!identity) {
                return res.status(404).send('Identity not found.');
            }
            else {
                logger.debug(`Success: Retrieved identity with id ${identity.id}`);
                return res.status(200).send(identity);
            }
        }
    });
};

exports.create = async function(req, res) {
    // Get the data from the request
    const identityData = req.body;

    // Create the identity
    try {
        const options = {
            import: false,
            userAccountId: req.user?.userAccountId
        };
        const identity = await identitiesService.create(identityData, options);
        logger.debug("Success: Created identity with id " + identity.stix.id);
        return res.status(201).send(identity);
    }
    catch(err) {
        if (err.message === identitiesService.errors.duplicateId) {
            logger.warn("Duplicate stix.id and stix.modified");
            return res.status(409).send('Unable to create identity. Duplicate stix.id and stix.modified properties.');
        }
        else {
            logger.error("Failed with error: " + err);
            return res.status(500).send("Unable to create identity. Server error.");
        }
    }
};

exports.updateFull = function(req, res) {
    // Get the data from the request
    const identityData = req.body;

    // Create the identity
    identitiesService.updateFull(req.params.stixId, req.params.modified, identityData, function(err, identity) {
        if (err) {
            logger.error("Failed with error: " + err);
            return res.status(500).send("Unable to update identity. Server error.");
        }
        else {
            if (!identity) {
                return res.status(404).send('Identity not found.');
            } else {
                logger.debug("Success: Updated identity with id " + identity.stix.id);
                return res.status(200).send(identity);
            }
        }
    });
};

exports.deleteVersionById = function(req, res) {
    identitiesService.deleteVersionById(req.params.stixId, req.params.modified, function (err, identity) {
        if (err) {
            logger.error('Delete identity failed. ' + err);
            return res.status(500).send('Unable to delete identity. Server error.');
        }
        else {
            if (!identity) {
                return res.status(404).send('Identity not found.');
            } else {
                logger.debug("Success: Deleted identity with id " + identity.stix.id);
                return res.status(204).end();
            }
        }
    });
};

<<<<<<< HEAD
exports.deleteAllVersion = function(req, res) {
    identitiesService.deleteAllVersion(req.params.stixId, function (err, identities) {
=======
exports.deleteById = function(req, res) {
    identitiesService.deleteById(req.params.stixId, function (err, identities) {
>>>>>>> 583eee54
        if (err) {
            logger.error('Delete identity failed. ' + err);
            return res.status(500).send('Unable to identity identity. Server error.');
        }
        else {
            if (identities.deletedCount === 0) {
                return res.status(404).send('Identity not found.');
            }
            else {
                logger.debug(`Success: Deleted identity with id ${ req.params.stixId }`);
                return res.status(204).end();
            }
        }
    });
};<|MERGE_RESOLUTION|>--- conflicted
+++ resolved
@@ -149,13 +149,8 @@
     });
 };
 
-<<<<<<< HEAD
-exports.deleteAllVersion = function(req, res) {
-    identitiesService.deleteAllVersion(req.params.stixId, function (err, identities) {
-=======
 exports.deleteById = function(req, res) {
     identitiesService.deleteById(req.params.stixId, function (err, identities) {
->>>>>>> 583eee54
         if (err) {
             logger.error('Delete identity failed. ' + err);
             return res.status(500).send('Unable to identity identity. Server error.');
