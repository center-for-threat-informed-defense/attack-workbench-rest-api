const request = require('supertest');
const expect = require('expect');
const _ = require('lodash');

const database = require('../../../lib/database-in-memory');
const databaseConfiguration = require('../../../lib/database-configuration');

const config = require('../../../config/config');
const login = require('../../shared/login');

const dataComponentsService = require('../../../services/data-components-service');

const logger = require('../../../lib/logger');
logger.level = 'debug';

// modified and created properties will be set before calling REST API
// stix.id property will be created by REST API
const initialObjectData = {
    workspace: {
        workflow: {
            state: 'work-in-progress'
        }
    },
    stix: {
        name: 'data-source-1',
        spec_version: '2.1',
        type: 'x-mitre-data-source',
        description: 'This is a data source.',
        external_references: [
            { source_name: 'source-1', external_id: 's1' }
        ],
        object_marking_refs: [ 'marking-definition--fa42a846-8d90-4e51-bc29-71d5b4802168' ],
        created_by_ref: "identity--c78cb6e5-0c4b-4611-8297-d1b8b55e40b5",
        x_mitre_version: "1.1",
        x_mitre_platforms: [
            'macOS',
            'Office 365',
            'Google Workspace',
            'Linux',
            'Network'
        ],
        x_mitre_collection_layers: [
            'duis',
            'laboris'
        ],
        x_mitre_contributors: [
            'Herbert Examplecontributor'
        ],
        x_mitre_domains: [
            'enterprise-attack'
        ],
        x_mitre_modified_by_ref: 'identity--c78cb6e5-0c4b-4611-8297-d1b8b55e40b5'
    }
};

const initialDataComponentData = {
    workspace: {
        workflow: {
            state: 'work-in-progress'
        }
    },
    stix: {
        name: 'data-component-1',
        spec_version: '2.1',
        type: 'x-mitre-data-component',
        description: 'This is a data component.',
        external_references: [
            { source_name: 'source-1', external_id: 's1' }
        ],
        object_marking_refs: [ 'marking-definition--fa42a846-8d90-4e51-bc29-71d5b4802168' ],
        created_by_ref: "identity--c78cb6e5-0c4b-4611-8297-d1b8b55e40b5",
        x_mitre_version: "1.1",
        x_mitre_domains: [
            'enterprise-attack'
        ],
        x_mitre_modified_by_ref: 'identity--c78cb6e5-0c4b-4611-8297-d1b8b55e40b5'
    }
};
async function loadDataComponents(baseDataComponent) {
    const data1 = _.cloneDeep(baseDataComponent);
    let timestamp = new Date().toISOString();
    data1.stix.created = timestamp;
    data1.stix.modified = timestamp;
    await dataComponentsService.create(data1);

    const data2 = _.cloneDeep(baseDataComponent);
    timestamp = new Date().toISOString();
    data2.stix.created = timestamp;
    data2.stix.modified = timestamp;
    await dataComponentsService.create(data2);

    const data3 = _.cloneDeep(baseDataComponent);
    timestamp = new Date().toISOString();
    data3.stix.created = timestamp;
    data3.stix.modified = timestamp;
    await dataComponentsService.create(data3);
}

describe('Data Sources API', function () {
    let app;
    let passportCookie;

    before(async function() {
        // Establish the database connection
        // Use an in-memory database that we spin up for the test
        await database.initializeConnection();

        // Check for a valid database configuration
        await databaseConfiguration.checkSystemConfiguration();

        // Initialize the express app
        app = await require('../../../index').initializeApp();

        // Log into the app
        passportCookie = await login.loginAnonymous(app);
    });

    it('GET /api/data-sources returns an empty array of data sources', function (done) {
        request(app)
            .get('/api/data-sources')
            .set('Accept', 'application/json')
            .set('Cookie', `${ login.passportCookieName }=${ passportCookie.value }`)
            .expect(200)
            .expect('Content-Type', /json/)
            .end(function(err, res) {
                if (err) {
                    done(err);
                }
                else {
                    // We expect to get an empty array
                    const dataSources = res.body;
                    expect(dataSources).toBeDefined();
                    expect(Array.isArray(dataSources)).toBe(true);
                    expect(dataSources.length).toBe(0);
                    done();
                }
            });
    });

    it('POST /api/data-sources does not create an empty data source', function (done) {
        const body = { };
        request(app)
            .post('/api/data-sources')
            .send(body)
            .set('Accept', 'application/json')
            .set('Cookie', `${ login.passportCookieName }=${ passportCookie.value }`)
            .expect(400)
            .end(function(err, res) {
                if (err) {
                    done(err);
                }
                else {
                    done();
                }
            });
    });

    let dataSource1;
    it('POST /api/data-sources creates a data source', function (done) {
        const timestamp = new Date().toISOString();
        initialObjectData.stix.created = timestamp;
        initialObjectData.stix.modified = timestamp;
        const body = initialObjectData;
        request(app)
            .post('/api/data-sources')
            .send(body)
            .set('Accept', 'application/json')
            .set('Cookie', `${ login.passportCookieName }=${ passportCookie.value }`)
            .expect(201)
            .expect('Content-Type', /json/)
            .end(function(err, res) {
                if (err) {
                    done(err);
                }
                else {
                    // We expect to get the created data source
                    dataSource1 = res.body;
                    expect(dataSource1).toBeDefined();
                    expect(dataSource1.stix).toBeDefined();
                    expect(dataSource1.stix.id).toBeDefined();
                    expect(dataSource1.stix.created).toBeDefined();
                    expect(dataSource1.stix.modified).toBeDefined();
                    expect(dataSource1.stix.x_mitre_attack_spec_version).toBe(config.app.attackSpecVersion);

                    done();
                }
            });
    });

    it('GET /api/data-sources returns the added data source', function (done) {
        request(app)
            .get('/api/data-sources')
            .set('Accept', 'application/json')
            .set('Cookie', `${ login.passportCookieName }=${ passportCookie.value }`)
            .expect(200)
            .expect('Content-Type', /json/)
            .end(function(err, res) {
                if (err) {
                    done(err);
                }
                else {
                    // We expect to get one data source in an array
                    const dataSource = res.body;
                    expect(dataSource).toBeDefined();
                    expect(Array.isArray(dataSource)).toBe(true);
                    expect(dataSource.length).toBe(1);
                    done();
                }
            });
    });

    it('GET /api/data-sources/:id should not return a data source when the id cannot be found', function (done) {
        request(app)
            .get('/api/data-sources/not-an-id')
            .set('Accept', 'application/json')
            .set('Cookie', `${ login.passportCookieName }=${ passportCookie.value }`)
            .expect(404)
            .end(function (err, res) {
                if (err) {
                    done(err);
                } else {
                    done();
                }
            });
    });

    it('GET /api/data-sources/:id returns the added data source', function (done) {
        request(app)
            .get('/api/data-sources/' + dataSource1.stix.id)
            .set('Accept', 'application/json')
            .set('Cookie', `${ login.passportCookieName }=${ passportCookie.value }`)
            .expect(200)
            .expect('Content-Type', /json/)
            .end(function(err, res) {
                if (err) {
                    done(err);
                }
                else {
                    // We expect to get one data source in an array
                    const dataSources = res.body;
                    expect(dataSources).toBeDefined();
                    expect(Array.isArray(dataSources)).toBe(true);
                    expect(dataSources.length).toBe(1);

                    const dataSource = dataSources[0];
                    expect(dataSource).toBeDefined();
                    expect(dataSource.stix).toBeDefined();
                    expect(dataSource.stix.id).toBe(dataSource1.stix.id);
                    expect(dataSource.stix.type).toBe(dataSource1.stix.type);
                    expect(dataSource.stix.name).toBe(dataSource1.stix.name);
                    expect(dataSource.stix.description).toBe(dataSource1.stix.description);
                    expect(dataSource.stix.spec_version).toBe(dataSource1.stix.spec_version);
                    expect(dataSource.stix.object_marking_refs).toEqual(expect.arrayContaining(dataSource1.stix.object_marking_refs));
                    expect(dataSource.stix.created_by_ref).toBe(dataSource1.stix.created_by_ref);
                    expect(dataSource.stix.x_mitre_version).toBe(dataSource1.stix.x_mitre_version);
                    expect(dataSource.stix.x_mitre_attack_spec_version).toBe(dataSource1.stix.x_mitre_attack_spec_version);

                    done();
                }
            });
    });

    it('GET /api/data-sources/:id returns the added data source with data components', async function () {
        initialDataComponentData.stix.x_mitre_data_source_ref = dataSource1.stix.id;
        await loadDataComponents(initialDataComponentData);

        const res = await request(app)
            .get(`/api/data-sources/${dataSource1.stix.id}?retrieveDataComponents=true`)
            .set('Accept', 'application/json')
            .set('Cookie', `${ login.passportCookieName }=${ passportCookie.value }`)
            .expect(200)
            .expect('Content-Type', /json/);

        // We expect to get one data source in an array
        const dataSources = res.body;
        expect(dataSources).toBeDefined();
        expect(Array.isArray(dataSources)).toBe(true);
        expect(dataSources.length).toBe(1);
        const dataSource = dataSources[0];
        expect(dataSource).toBeDefined();

        // We expect to get 3 data components that reference this data source
        expect(dataSource.dataComponents).toBeDefined();
        expect(dataSource.dataComponents.length).toBe(3);
    });

    it('PUT /api/data-sources updates a data source', function (done) {
        const originalModified = dataSource1.stix.modified;
        const timestamp = new Date().toISOString();
        dataSource1.stix.modified = timestamp;
        dataSource1.stix.description = 'This is an updated data source.'
        const body = dataSource1;
        request(app)
            .put('/api/data-sources/' + dataSource1.stix.id + '/modified/' + originalModified)
            .send(body)
            .set('Accept', 'application/json')
            .set('Cookie', `${ login.passportCookieName }=${ passportCookie.value }`)
            .expect(200)
            .expect('Content-Type', /json/)
            .end(function(err, res) {
                if (err) {
                    done(err);
                }
                else {
                    // We expect to get the updated data source
                    const dataSource = res.body;
                    expect(dataSource).toBeDefined();
                    expect(dataSource.stix.id).toBe(dataSource1.stix.id);
                    expect(dataSource.stix.modified).toBe(dataSource1.stix.modified);
                    done();
                }
            });
    });

    it('POST /api/data-sources does not create a data source with the same id and modified date', function (done) {
        const body = dataSource1;
        request(app)
            .post('/api/data-sources')
            .send(body)
            .set('Accept', 'application/json')
            .set('Cookie', `${ login.passportCookieName }=${ passportCookie.value }`)
            .expect(409)
            .end(function(err, res) {
                if (err) {
                    done(err);
                }
                else {
                    done();
                }
            });
    });

    let dataSource2;
    it('POST /api/data-sources should create a new version of a data source with a duplicate stix.id but different stix.modified date', function (done) {
        dataSource2 = _.cloneDeep(dataSource1);
        dataSource2._id = undefined;
        dataSource2.__t = undefined;
        dataSource2.__v = undefined;
        const timestamp = new Date().toISOString();
        dataSource2.stix.modified = timestamp;
        const body = dataSource2;
        request(app)
            .post('/api/data-sources')
            .send(body)
            .set('Accept', 'application/json')
            .set('Cookie', `${ login.passportCookieName }=${ passportCookie.value }`)
            .expect(201)
            .expect('Content-Type', /json/)
            .end(function(err, res) {
                if (err) {
                    done(err);
                }
                else {
                    // We expect to get the created data source
                    const dataSource = res.body;
                    expect(dataSource).toBeDefined();
                    done();
                }
            });
    });

    it('GET /api/data-sources returns the latest added data source', function (done) {
        request(app)
            .get('/api/data-sources/' + dataSource2.stix.id)
            .set('Accept', 'application/json')
            .set('Cookie', `${ login.passportCookieName }=${ passportCookie.value }`)
            .expect(200)
            .expect('Content-Type', /json/)
            .end(function(err, res) {
                if (err) {
                    done(err);
                }
                else {
                    // We expect to get one data source in an array
                    const dataSources = res.body;
                    expect(dataSources).toBeDefined();
                    expect(Array.isArray(dataSources)).toBe(true);
                    expect(dataSources.length).toBe(1);
                    const dataSource = dataSources[0];
                    expect(dataSource.stix.id).toBe(dataSource2.stix.id);
                    expect(dataSource.stix.modified).toBe(dataSource2.stix.modified);
                    done();
                }
            });
    });

    it('GET /api/data-sources returns all added data source', function (done) {
        request(app)
            .get('/api/data-sources/' + dataSource1.stix.id + '?versions=all')
            .set('Accept', 'application/json')
            .set('Cookie', `${ login.passportCookieName }=${ passportCookie.value }`)
            .expect(200)
            .expect('Content-Type', /json/)
            .end(function(err, res) {
                if (err) {
                    done(err);
                }
                else {
                    // We expect to get two data sources in an array
                    const dataSources = res.body;
                    expect(dataSources).toBeDefined();
                    expect(Array.isArray(dataSources)).toBe(true);
                    expect(dataSources.length).toBe(2);
                    done();
                }
            });
    });

    it('GET /api/data-sources/:id/modified/:modified returns the first added data source', function (done) {
        request(app)
            .get('/api/data-sources/' + dataSource1.stix.id + '/modified/' + dataSource1.stix.modified)
            .set('Accept', 'application/json')
            .set('Cookie', `${ login.passportCookieName }=${ passportCookie.value }`)
            .expect(200)
            .expect('Content-Type', /json/)
            .end(function(err, res) {
                if (err) {
                    done(err);
                }
                else {
                    // We expect to get one data source in an array
                    const dataSource = res.body;
                    expect(dataSource).toBeDefined();
                    expect(dataSource.stix).toBeDefined();
                    expect(dataSource.stix.id).toBe(dataSource1.stix.id);
                    expect(dataSource.stix.modified).toBe(dataSource1.stix.modified);
                    done();
                }
            });
    });

    it('GET /api/data-sources/:id/modified/:modified returns the second added data source', function (done) {
        request(app)
            .get('/api/data-sources/' + dataSource2.stix.id + '/modified/' + dataSource2.stix.modified)
            .set('Accept', 'application/json')
            .set('Cookie', `${ login.passportCookieName }=${ passportCookie.value }`)
            .expect(200)
            .expect('Content-Type', /json/)
            .end(function(err, res) {
                if (err) {
                    done(err);
                }
                else {
                    // We expect to get one data source in an array
                    const dataSource = res.body;
                    expect(dataSource).toBeDefined();
                    expect(dataSource.stix).toBeDefined();
                    expect(dataSource.stix.id).toBe(dataSource2.stix.id);
                    expect(dataSource.stix.modified).toBe(dataSource2.stix.modified);
                    done();
                }
            });
    });

    let dataSource3;
    it('POST /api/data-sources should create a new version of a data source with a duplicate stix.id but different stix.modified date', function (done) {
        dataSource3 = _.cloneDeep(dataSource1);
        dataSource3._id = undefined;
        dataSource3.__t = undefined;
        dataSource3.__v = undefined;
        const timestamp = new Date().toISOString();
        dataSource3.stix.modified = timestamp;
        const body = dataSource3;
        request(app)
            .post('/api/data-sources')
            .send(body)
            .set('Accept', 'application/json')
            .set('Cookie', `${ login.passportCookieName }=${ passportCookie.value }`)
            .expect(201)
            .expect('Content-Type', /json/)
            .end(function(err, res) {
                if (err) {
                    done(err);
                }
                else {
                    // We expect to get the created data source
                    const dataSource = res.body;
                    expect(dataSource).toBeDefined();
                    done();
                }
            });
    });
<<<<<<< HEAD
    
    it('DELETE /api/data-sources deletes a data source with soft_delete property set to true', function (done) {
=======

    it('DELETE /api/data-sources/:id should not delete a data source when the id cannot be found', function (done) {
        request(app)
            .delete('/api/data-sources/not-an-id')
            .set('Cookie', `${ login.passportCookieName }=${ passportCookie.value }`)
            .expect(404)
            .end(function(err, res) {
                if (err) {
                    done(err);
                }
                else {
                    done();
                }
            });
    });

    it('DELETE /api/data-sources/:id/modified/:modified deletes a data source', function (done) {
>>>>>>> 273db186
        request(app)
            .delete('/api/data-sources/' + dataSource1.stix.id + '/modified/' + dataSource1.stix.modified + '?soft_delete=true')
            .set('Cookie', `${ login.passportCookieName }=${ passportCookie.value }`)
            .expect(204)
            .end(function(err, res) {
                if (err) {
                    done(err);
                }
                else {
                    done();
                }
            });
    });
    
    it('DELETE /api/data-sources deletes a data source with soft_delete property set to false', function (done) {
        request(app)
            .delete('/api/data-sources/' + dataSource1.stix.id + '/modified/' + dataSource1.stix.modified + '?soft_delete=false')
            .set('Cookie', `${ login.passportCookieName }=${ passportCookie.value }`)
            .expect(204)
            .end(function(err, res) {
                if (err) {
                    done(err);
                }
                else {
                    done();
                }
            });
    });

<<<<<<< HEAD
    it('DELETE /api/data-sources should delete all the data sources with the same stix id with soft_delete property set to true by default', function (done) {
=======
    it('DELETE /api/data-sources/:id should delete all the data sources with the same stix id', function (done) {
>>>>>>> 273db186
        request(app)
            .delete('/api/data-sources/' + dataSource2.stix.id)
            .set('Cookie', `${ login.passportCookieName }=${ passportCookie.value }`)
            .expect(204)
            .end(function(err, res) {
                if (err) {
                    done(err);
                }
                else {
                    done();
                }
            });
    });
    
    it('DELETE /api/data-sources should delete all the data sources with the same stix id with soft_delete property set to false', function (done) {
        request(app)
            .delete('/api/data-sources/' + dataSource2.stix.id + '?soft_delete=false')
            .set('Cookie', `${ login.passportCookieName }=${ passportCookie.value }`)
            .expect(204)
            .end(function(err, res) {
                if (err) {
                    done(err);
                }
                else {
                    done();
                }
            });
    });

    it('GET /api/data-sources returns an empty array of data sources', function (done) {
        request(app)
            .get('/api/data-sources/')
            .set('Accept', 'application/json')
            .set('Cookie', `${ login.passportCookieName }=${ passportCookie.value }`)
            .expect(200)
            .expect('Content-Type', /json/)
            .end(function(err, res) {
                if (err) {
                    done(err);
                }
                else {
                    // We expect to get an empty array
                    const dataSources = res.body;
                    console.log(JSON.stringify(dataSources[0], null, 2));
                    expect(dataSources).toBeDefined();
                    expect(Array.isArray(dataSources)).toBe(true);
                    expect(dataSources.length).toBe(0);
                    done();
                }
            });
    });

    after(async function() {
        await database.closeConnection();
    });
});
<|MERGE_RESOLUTION|>--- conflicted
+++ resolved
@@ -480,10 +480,6 @@
                 }
             });
     });
-<<<<<<< HEAD
-    
-    it('DELETE /api/data-sources deletes a data source with soft_delete property set to true', function (done) {
-=======
 
     it('DELETE /api/data-sources/:id should not delete a data source when the id cannot be found', function (done) {
         request(app)
@@ -501,7 +497,6 @@
     });
 
     it('DELETE /api/data-sources/:id/modified/:modified deletes a data source', function (done) {
->>>>>>> 273db186
         request(app)
             .delete('/api/data-sources/' + dataSource1.stix.id + '/modified/' + dataSource1.stix.modified + '?soft_delete=true')
             .set('Cookie', `${ login.passportCookieName }=${ passportCookie.value }`)
@@ -531,11 +526,7 @@
             });
     });
 
-<<<<<<< HEAD
-    it('DELETE /api/data-sources should delete all the data sources with the same stix id with soft_delete property set to true by default', function (done) {
-=======
     it('DELETE /api/data-sources/:id should delete all the data sources with the same stix id', function (done) {
->>>>>>> 273db186
         request(app)
             .delete('/api/data-sources/' + dataSource2.stix.id)
             .set('Cookie', `${ login.passportCookieName }=${ passportCookie.value }`)
