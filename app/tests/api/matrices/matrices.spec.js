const request = require('supertest');
const expect = require('expect');
const _ = require('lodash');

const database = require('../../../lib/database-in-memory');
const databaseConfiguration = require('../../../lib/database-configuration');

const config = require('../../../config/config');
const login = require('../../shared/login');

const logger = require('../../../lib/logger');
logger.level = 'debug';

// modified and created properties will be set before calling REST API
// stix.id property will be created by REST API
const initialObjectData = {
    workspace: {
        workflow: {
            state: 'work-in-progress'
        }
    },
    stix: {
        name: 'matrix-1',
        spec_version: '2.1',
        type: 'x-mitre-matrix',
        description: 'This is a matrix.',
        external_references: [
            { source_name: 'source-1', external_id: 's1' }
        ],
        object_marking_refs: [ 'marking-definition--fa42a846-8d90-4e51-bc29-71d5b4802168' ],
        created_by_ref: "identity--6444f546-6900-4456-b3b1-015c88d70dab",
        tactic_refs: [
            'x-mitre-tactic--daa4cbb1-b4f4-4723-a824-7f1efd6e0592',
            'x-mitre-tactic--d679bca2-e57d-4935-8650-8031c87a4400',
        ],
        x_mitre_domains: [ 'mitre-attack' ],
        x_mitre_version: '1.0'
    }
};

describe('Matrices API', function () {
    let app;
    let passportCookie;

    before(async function() {
        // Establish the database connection
        // Use an in-memory database that we spin up for the test
        await database.initializeConnection();

        // Check for a valid database configuration
        await databaseConfiguration.checkSystemConfiguration();

        // Initialize the express app
        app = await require('../../../index').initializeApp();

        // Log into the app
        passportCookie = await login.loginAnonymous(app);
    });

    it('GET /api/matrices returns an empty array of matrices', function (done) {
        request(app)
            .get('/api/matrices')
            .set('Accept', 'application/json')
            .set('Cookie', `${ login.passportCookieName }=${ passportCookie.value }`)
            .expect(200)
            .expect('Content-Type', /json/)
            .end(function(err, res) {
                if (err) {
                    done(err);
                }
                else {
                    // We expect to get an empty array
                    const matrices = res.body;
                    expect(matrices).toBeDefined();
                    expect(Array.isArray(matrices)).toBe(true);
                    expect(matrices.length).toBe(0);
                    done();
                }
            });
    });

    it('POST /api/matrices does not create an empty matrix', function (done) {
        const body = { };
        request(app)
            .post('/api/matrices')
            .send(body)
            .set('Accept', 'application/json')
            .set('Cookie', `${ login.passportCookieName }=${ passportCookie.value }`)
            .expect(400)
            .end(function(err, res) {
                if (err) {
                    done(err);
                }
                else {
                    done();
                }
            });
    });

    let matrix1;
    it('POST /api/matrices creates a matrix', function (done) {
        const timestamp = new Date().toISOString();
        initialObjectData.stix.created = timestamp;
        initialObjectData.stix.modified = timestamp;
        const body = initialObjectData;
        request(app)
            .post('/api/matrices')
            .send(body)
            .set('Accept', 'application/json')
            .set('Cookie', `${ login.passportCookieName }=${ passportCookie.value }`)
            .expect(201)
            .expect('Content-Type', /json/)
            .end(function(err, res) {
                if (err) {
                    done(err);
                }
                else {
                    // We expect to get the created matrix
                    matrix1 = res.body;
                    expect(matrix1).toBeDefined();
                    expect(matrix1.stix).toBeDefined();
                    expect(matrix1.stix.id).toBeDefined();
                    expect(matrix1.stix.created).toBeDefined();
                    expect(matrix1.stix.modified).toBeDefined();
                    expect(matrix1.stix.x_mitre_attack_spec_version).toBe(config.app.attackSpecVersion);

                    done();
                }
            });
    });

    it('GET /api/matrices returns the added matrix', function (done) {
        request(app)
            .get('/api/matrices')
            .set('Accept', 'application/json')
            .set('Cookie', `${ login.passportCookieName }=${ passportCookie.value }`)
            .expect(200)
            .expect('Content-Type', /json/)
            .end(function(err, res) {
                if (err) {
                    done(err);
                }
                else {
                    // We expect to get one matrix in an array
                    const matrices = res.body;
                    expect(matrices).toBeDefined();
                    expect(Array.isArray(matrices)).toBe(true);
                    expect(matrices.length).toBe(1);
                    done();
                }
            });
    });

    it('GET /api/matrices/:id should not return a matrix when the id cannot be found', function (done) {
        request(app)
            .get('/api/matrices/not-an-id')
            .set('Accept', 'application/json')
            .set('Cookie', `${ login.passportCookieName }=${ passportCookie.value }`)
            .expect(404)
            .end(function (err, res) {
                if (err) {
                    done(err);
                } else {
                    done();
                }
            });
    });

    it('GET /api/matrices/:id returns the added matrix', function (done) {
        request(app)
            .get('/api/matrices/' + matrix1.stix.id)
            .set('Accept', 'application/json')
            .set('Cookie', `${ login.passportCookieName }=${ passportCookie.value }`)
            .expect(200)
            .expect('Content-Type', /json/)
            .end(function(err, res) {
                if (err) {
                    done(err);
                }
                else {
                    // We expect to get one matrix in an array
                    const matrices = res.body;
                    expect(matrices).toBeDefined();
                    expect(Array.isArray(matrices)).toBe(true);
                    expect(matrices.length).toBe(1);

                    const matrix = matrices[0];
                    expect(matrix).toBeDefined();
                    expect(matrix.stix).toBeDefined();
                    expect(matrix.stix.id).toBe(matrix1.stix.id);
                    expect(matrix.stix.created).toBeDefined();
                    expect(matrix.stix.modified).toBeDefined();
                    expect(matrix.stix.type).toBe(matrix1.stix.type);
                    expect(matrix.stix.name).toBe(matrix1.stix.name);
                    expect(matrix.stix.description).toBe(matrix1.stix.description);
                    expect(matrix.stix.spec_version).toBe(matrix1.stix.spec_version);
                    expect(matrix.stix.object_marking_refs).toEqual(expect.arrayContaining(matrix1.stix.object_marking_refs));
                    expect(matrix.stix.created_by_ref).toBe(matrix1.stix.created_by_ref);
                    expect(matrix.stix.x_mitre_attack_spec_version).toBe(matrix1.stix.x_mitre_attack_spec_version);

                    done();
                }
            });
    });

    it('PUT /api/matrices updates a matrix', function (done) {
        const originalModified = matrix1.stix.modified;
        const timestamp = new Date().toISOString();
        matrix1.stix.modified = timestamp;
        matrix1.stix.description = 'This is an updated matrix.'
        const body = matrix1;
        request(app)
            .put('/api/matrices/' + matrix1.stix.id + '/modified/' + originalModified)
            .send(body)
            .set('Accept', 'application/json')
            .set('Cookie', `${ login.passportCookieName }=${ passportCookie.value }`)
            .expect(200)
            .expect('Content-Type', /json/)
            .end(function(err, res) {
                if (err) {
                    done(err);
                }
                else {
                    // We expect to get the updated matrix
                    const matrix = res.body;
                    expect(matrix).toBeDefined();
                    expect(matrix.stix.id).toBe(matrix1.stix.id);
                    expect(matrix.stix.modified).toBe(matrix1.stix.modified);
                    done();
                }
            });
    });

    it('POST /api/matrices does not create a matrix with the same id and modified date', function (done) {
        const body = matrix1;
        request(app)
            .post('/api/matrices')
            .send(body)
            .set('Accept', 'application/json')
            .set('Cookie', `${ login.passportCookieName }=${ passportCookie.value }`)
            .expect(409)
            .end(function(err, res) {
                if (err) {
                    done(err);
                }
                else {
                    done();
                }
            });
    });

    let matrix2;
    it('POST /api/matrices should create a new version of a matrix with a duplicate stix.id but different stix.modified date', function (done) {
        matrix2 = _.cloneDeep(matrix1);
        matrix2._id = undefined;
        matrix2.__t = undefined;
        matrix2.__v = undefined;
        const timestamp = new Date().toISOString();
        matrix2.stix.modified = timestamp;
        const body = matrix2;
        request(app)
            .post('/api/matrices')
            .send(body)
            .set('Accept', 'application/json')
            .set('Cookie', `${ login.passportCookieName }=${ passportCookie.value }`)
            .expect(201)
            .expect('Content-Type', /json/)
            .end(function(err, res) {
                if (err) {
                    done(err);
                }
                else {
                    // We expect to get the created matrix
                    const matrix = res.body;
                    expect(matrix).toBeDefined();
                    done();
                }
            });
    });
    
    let matrix3;
    it('POST /api/matrices should create a new version of a matrix with a duplicate stix.id but different stix.modified date', function (done) {
        matrix3 = _.cloneDeep(matrix1);
        matrix3._id = undefined;
        matrix3.__t = undefined;
        matrix3.__v = undefined;
        const timestamp = new Date().toISOString();
        matrix3.stix.modified = timestamp;
        const body = matrix3;
        request(app)
            .post('/api/matrices')
            .send(body)
            .set('Accept', 'application/json')
            .set('Cookie', `${ login.passportCookieName }=${ passportCookie.value }`)
            .expect(201)
            .expect('Content-Type', /json/)
            .end(function(err, res) {
                if (err) {
                    done(err);
                }
                else {
                    // We expect to get the created matrix
                    const matrix = res.body;
                    expect(matrix).toBeDefined();
                    done();
                }
            });
    });
    

    it('GET /api/matrices returns the latest added matrix', function (done) {
        request(app)
            .get('/api/matrices/' + matrix3.stix.id)
            .set('Accept', 'application/json')
            .set('Cookie', `${ login.passportCookieName }=${ passportCookie.value }`)
            .expect(200)
            .expect('Content-Type', /json/)
            .end(function(err, res) {
                if (err) {
                    done(err);
                }
                else {
                    // We expect to get one matrix in an array
                    const matrices = res.body;
                    expect(matrices).toBeDefined();
                    expect(Array.isArray(matrices)).toBe(true);
                    expect(matrices.length).toBe(1);
                    const matrix = matrices[0];
                    expect(matrix.stix.id).toBe(matrix3.stix.id);
                    expect(matrix.stix.modified).toBe(matrix3.stix.modified);
                    done();
                }
            });
    });

    it('GET /api/matrices returns all added matrices', function (done) {
        request(app)
            .get('/api/matrices/' + matrix1.stix.id + '?versions=all')
            .set('Accept', 'application/json')
            .set('Cookie', `${ login.passportCookieName }=${ passportCookie.value }`)
            .expect(200)
            .expect('Content-Type', /json/)
            .end(function(err, res) {
                if (err) {
                    done(err);
                }
                else {
                    // We expect to get two matrices in an array
                    const matrices = res.body;
                    expect(matrices).toBeDefined();
                    expect(Array.isArray(matrices)).toBe(true);
                    expect(matrices.length).toBe(3);
                    done();
                }
            });
    });

    it('GET /api/matrices/:id/modified/:modified returns the first added matrix', function (done) {
        request(app)
            .get('/api/matrices/' + matrix1.stix.id + '/modified/' + matrix1.stix.modified)
            .set('Accept', 'application/json')
            .set('Cookie', `${ login.passportCookieName }=${ passportCookie.value }`)
            .expect(200)
            .expect('Content-Type', /json/)
            .end(function(err, res) {
                if (err) {
                    done(err);
                }
                else {
                    // We expect to get one matrix in an array
                    const matrix = res.body;
                    expect(matrix).toBeDefined();
                    expect(matrix.stix).toBeDefined();
                    expect(matrix.stix.id).toBe(matrix1.stix.id);
                    expect(matrix.stix.modified).toBe(matrix1.stix.modified);
                    done();
                }
            });
    });

    it('GET /api/matrices/:id/modified/:modified returns the second added matrix', function (done) {
        request(app)
            .get('/api/matrices/' + matrix2.stix.id + '/modified/' + matrix2.stix.modified)
            .set('Accept', 'application/json')
            .set('Cookie', `${ login.passportCookieName }=${ passportCookie.value }`)
            .expect(200)
            .expect('Content-Type', /json/)
            .end(function(err, res) {
                if (err) {
                    done(err);
                }
                else {
                    // We expect to get one matrix in an array
                    const matrix = res.body;
                    expect(matrix).toBeDefined();
                    expect(matrix.stix).toBeDefined();
                    expect(matrix.stix.id).toBe(matrix2.stix.id);
                    expect(matrix.stix.modified).toBe(matrix2.stix.modified);
                    done();
                }
            });
    });

<<<<<<< HEAD
    it('DELETE /api/matrices deletes a matrix with soft_delete property set to true', function (done) {
=======
    it('DELETE /api/matrices/:id should not delete a matrix when the id cannot be found', function (done) {
        request(app)
            .delete('/api/matrices/not-an-id')
            .set('Cookie', `${ login.passportCookieName }=${ passportCookie.value }`)
            .expect(404)
            .end(function(err, res) {
                if (err) {
                    done(err);
                }
                else {
                    done();
                }
            });
    });

    it('DELETE /api/matrices/:id/modified/:modified deletes a matrix', function (done) {
>>>>>>> 273db186
        request(app)
            .delete('/api/matrices/' + matrix1.stix.id + '/modified/' + matrix1.stix.modified + '?soft_delete=true')
            .set('Cookie', `${ login.passportCookieName }=${ passportCookie.value }`)
            .expect(204)
            .end(function(err, res) {
                if (err) {
                    done(err);
                }
                else {
                    done();
                }
            });
    });
    
    it('DELETE /api/matrices deletes a matrix with soft_delete property set to false', function (done) {
        request(app)
            .delete('/api/matrices/' + matrix1.stix.id + '/modified/' + matrix1.stix.modified + '?soft_delete=false')
            .set('Cookie', `${ login.passportCookieName }=${ passportCookie.value }`)
            .expect(204)
            .end(function(err, res) {
                if (err) {
                    done(err);
                }
                else {
                    done();
                }
            });
    });

<<<<<<< HEAD
    it('DELETE /api/matrices should delete all the matrices with the same stix id with soft_delete property set to true by default', function (done) {
=======
    it('DELETE /api/matrices/:id should delete all the matrices with the same stix id', function (done) {
>>>>>>> 273db186
        request(app)
            .delete('/api/matrices/' + matrix2.stix.id)
            .set('Cookie', `${ login.passportCookieName }=${ passportCookie.value }`)
            .expect(204)
            .end(function(err, res) {
                if (err) {
                    done(err);
                }
                else {
                    done();
                }
            });
    });

    it('DELETE /api/matrices should delete all the matrices with the same stix id with soft_delete property set to false', function (done) {
        request(app)
            .delete('/api/matrices/' + matrix2.stix.id + '?soft_delete=false')
            .set('Cookie', `${ login.passportCookieName }=${ passportCookie.value }`)
            .expect(204)
            .end(function(err, res) {
                if (err) {
                    done(err);
                }
                else {
                    done();
                }
            });
    });
    
    it('GET /api/matrices returns an empty array of matrices', function (done) {
        request(app)
            .get('/api/matrices')
            .set('Accept', 'application/json')
            .set('Cookie', `${ login.passportCookieName }=${ passportCookie.value }`)
            .expect(200)
            .expect('Content-Type', /json/)
            .end(function(err, res) {
                if (err) {
                    done(err);
                }
                else {
                    // We expect to get an empty array
                    const matrices = res.body;
                    expect(matrices).toBeDefined();
                    expect(Array.isArray(matrices)).toBe(true);
                    expect(matrices.length).toBe(0);
                    done();
                }
            });
    });

    after(async function() {
        await database.closeConnection();
    });
});
<|MERGE_RESOLUTION|>--- conflicted
+++ resolved
@@ -401,9 +401,6 @@
             });
     });
 
-<<<<<<< HEAD
-    it('DELETE /api/matrices deletes a matrix with soft_delete property set to true', function (done) {
-=======
     it('DELETE /api/matrices/:id should not delete a matrix when the id cannot be found', function (done) {
         request(app)
             .delete('/api/matrices/not-an-id')
@@ -420,7 +417,6 @@
     });
 
     it('DELETE /api/matrices/:id/modified/:modified deletes a matrix', function (done) {
->>>>>>> 273db186
         request(app)
             .delete('/api/matrices/' + matrix1.stix.id + '/modified/' + matrix1.stix.modified + '?soft_delete=true')
             .set('Cookie', `${ login.passportCookieName }=${ passportCookie.value }`)
@@ -450,11 +446,7 @@
             });
     });
 
-<<<<<<< HEAD
-    it('DELETE /api/matrices should delete all the matrices with the same stix id with soft_delete property set to true by default', function (done) {
-=======
     it('DELETE /api/matrices/:id should delete all the matrices with the same stix id', function (done) {
->>>>>>> 273db186
         request(app)
             .delete('/api/matrices/' + matrix2.stix.id)
             .set('Cookie', `${ login.passportCookieName }=${ passportCookie.value }`)
