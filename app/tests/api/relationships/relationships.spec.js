--- conflicted
+++ resolved
@@ -611,10 +611,6 @@
             });
     });
 
-<<<<<<< HEAD
-
-    it('GET /api/relationships returns all added relationships', function (done) {
-=======
     it('DELETE /api/relationships/:id should not delete a relationship when the id cannot be found', function (done) {
         request(app)
             .delete('/api/relationships/not-an-id')
@@ -631,7 +627,6 @@
     });
 
     it('DELETE /api/relationships/:id/modified/:modified deletes a relationship', function (done) {
->>>>>>> 273db186
         request(app)
             .get('/api/relationships?versions=all')
             .set('Accept', 'application/json')
@@ -668,12 +663,8 @@
                 }
             });
     });
-    
-<<<<<<< HEAD
-    it('DELETE /api/relationships should delete all the relationships with the same stix id with soft_delete set to true', function (done) {
-=======
+
     it('DELETE /api/relationships/:id should delete all the relationships with the same stix id', function (done) {
->>>>>>> 273db186
         request(app)
             //.get('/api/relationships/' +  + relationship1b.stix.id + "?soft_delete=false")
             .delete('/api/relationships/' + relationship1b.stix.id + '?soft_delete=true')
