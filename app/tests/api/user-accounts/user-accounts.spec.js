--- conflicted
+++ resolved
@@ -210,13 +210,8 @@
       .post('/api/user-accounts')
       .send(body)
       .set('Accept', 'application/json')
-<<<<<<< HEAD
-      .set('Cookie', `${passportCookie.name}=${passportCookie.value}`)
-      .expect(400);
-=======
       .set('Cookie', `${login.passportCookieName}=${passportCookie.value}`)
       .expect(409);
->>>>>>> ebaa34ed
   });
 
   it('DELETE /api/user-accounts deletes a user account', async function () {
