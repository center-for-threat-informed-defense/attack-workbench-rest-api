const request = require('supertest');
const expect = require('expect');
const _ = require('lodash');

const database = require('../../../lib/database-in-memory');
const databaseConfiguration = require('../../../lib/database-configuration');

const config = require('../../../config/config');
const login = require('../../shared/login');

const logger = require('../../../lib/logger');
logger.level = 'debug';

// modified and created properties will be set before calling REST API
// stix.id property will be created by REST API
const initialObjectData = {
    workspace: {
        workflow: {
            state: 'work-in-progress'
        }
    },
    stix: {
        name: 'attack-pattern-1',
        spec_version: '2.1',
        type: 'attack-pattern',
        description: 'This is a technique. Orange.',
        external_references: [
            { source_name: 'mitre-attack', external_id: 'T9999', url: 'https://attack.mitre.org/techniques/T9999' },
            { source_name: 'source-1', external_id: 's1' }
        ],
        object_marking_refs: [ 'marking-definition--fa42a846-8d90-4e51-bc29-71d5b4802168' ],
        created_by_ref: "identity--c78cb6e5-0c4b-4611-8297-d1b8b55e40b5",
        kill_chain_phases: [
            { kill_chain_name: 'kill-chain-name-1', phase_name: 'phase-1' }
        ],
        x_mitre_modified_by_ref: "identity--d6424da5-85a0-496e-ae17-494499271108",
        x_mitre_data_sources: [ 'data-source-1', 'data-source-2' ],
        x_mitre_detection: 'detection text',
        x_mitre_is_subtechnique: false,
        x_mitre_impact_type: [ 'impact-1' ],
        x_mitre_platforms: [ 'platform-1', 'platform-2' ]
    }
};

describe('Techniques Basic API', function () {
    let app;
    let passportCookie;

    before(async function() {
        // Establish the database connection
        // Use an in-memory database that we spin up for the test
        await database.initializeConnection();

        // Check for a valid database configuration
        await databaseConfiguration.checkSystemConfiguration();

        // Initialize the express app
        app = await require('../../../index').initializeApp();

        // Log into the app
        passportCookie = await login.loginAnonymous(app);
    });

    it('GET /api/techniques returns an empty array of techniques', function (done) {
        request(app)
            .get('/api/techniques')
            .set('Accept', 'application/json')
            .set('Cookie', `${ login.passportCookieName }=${ passportCookie.value }`)
            .expect(200)
            .expect('Content-Type', /json/)
            .end(function (err, res) {
                if (err) {
                    done(err);
                } else {
                    // We expect to get an empty array
                    const techniques = res.body;
                    expect(techniques).toBeDefined();
                    expect(Array.isArray(techniques)).toBe(true);
                    expect(techniques.length).toBe(0);
                    done();
                }
            });
    });

    it('POST /api/techniques does not create an empty technique', function (done) {
        const body = {};
        request(app)
            .post('/api/techniques')
            .send(body)
            .set('Accept', 'application/json')
            .set('Cookie', `${ login.passportCookieName }=${ passportCookie.value }`)
            .expect(400)
            .end(function (err, res) {
                if (err) {
                    done(err);
                } else {
                    done();
                }
            });
    });

    let technique1;
    it('POST /api/techniques creates a technique', function (done) {
        const timestamp = new Date().toISOString();
        initialObjectData.stix.created = timestamp;
        initialObjectData.stix.modified = timestamp;
        const body = initialObjectData;
        request(app)
            .post('/api/techniques')
            .send(body)
            .set('Accept', 'application/json')
            .set('Cookie', `${ login.passportCookieName }=${ passportCookie.value }`)
            .expect(201)
            .expect('Content-Type', /json/)
            .end(function (err, res) {
                if (err) {
                    done(err);
                } else {
                    // We expect to get the created technique
                    technique1 = res.body;
                    expect(technique1).toBeDefined();
                    expect(technique1.stix).toBeDefined();
                    expect(technique1.stix.id).toBeDefined();
                    expect(technique1.stix.created).toBeDefined();
                    expect(technique1.stix.modified).toBeDefined();
                    expect(technique1.stix.x_mitre_attack_spec_version).toBe(config.app.attackSpecVersion);
                    expect(technique1.workspace.workflow.created_by_user_account).toBeDefined();
                    expect(technique1.workspace.attack_id).toBeDefined();

                    done();
                }
            });
    });

    it('GET /api/techniques returns the added technique', function (done) {
        request(app)
            .get('/api/techniques')
            .set('Accept', 'application/json')
            .set('Cookie', `${ login.passportCookieName }=${ passportCookie.value }`)
            .expect(200)
            .expect('Content-Type', /json/)
            .end(function (err, res) {
                if (err) {
                    done(err);
                } else {
                    // We expect to get one technique in an array
                    const techniques = res.body;
                    expect(techniques).toBeDefined();
                    expect(Array.isArray(techniques)).toBe(true);
                    expect(techniques.length).toBe(1);
                    done();
                }
            });
    });

    it('GET /api/techniques/:id should not return a technique when the id cannot be found', function (done) {
        request(app)
            .get('/api/techniques/not-an-id')
            .set('Accept', 'application/json')
            .set('Cookie', `${ login.passportCookieName }=${ passportCookie.value }`)
            .expect(404)
            .end(function (err, res) {
                if (err) {
                    done(err);
                } else {
                    done();
                }
            });
    });

    it('GET /api/techniques/:id returns the added technique', function (done) {
        request(app)
            .get('/api/techniques/' + technique1.stix.id)
            .set('Accept', 'application/json')
            .set('Cookie', `${ login.passportCookieName }=${ passportCookie.value }`)
            .expect(200)
            .expect('Content-Type', /json/)
            .end(function (err, res) {
                if (err) {
                    done(err);
                } else {
                    // We expect to get one technique in an array
                    const techniques = res.body;
                    expect(techniques).toBeDefined();
                    expect(Array.isArray(techniques)).toBe(true);
                    expect(techniques.length).toBe(1);

                    const technique = techniques[0];
                    expect(technique).toBeDefined();
                    expect(technique.stix).toBeDefined();
                    expect(technique.stix.id).toBe(technique1.stix.id);
                    expect(technique.stix.type).toBe(technique1.stix.type);
                    expect(technique.stix.name).toBe(technique1.stix.name);
                    expect(technique.stix.description).toBe(technique1.stix.description);
                    expect(technique.stix.spec_version).toBe(technique1.stix.spec_version);
                    expect(technique.stix.object_marking_refs).toEqual(expect.arrayContaining(technique1.stix.object_marking_refs));
                    expect(technique.stix.created_by_ref).toBe(technique1.stix.created_by_ref);
                    expect(technique.stix.x_mitre_modified_by_ref).toBe(technique1.stix.x_mitre_modified_by_ref);
                    expect(technique.stix.x_mitre_data_sources).toEqual(expect.arrayContaining(technique1.stix.x_mitre_data_sources));
                    expect(technique.stix.x_mitre_detection).toBe(technique1.stix.x_mitre_detection);
                    expect(technique.stix.x_mitre_is_subtechnique).toBe(technique1.stix.x_mitre_is_subtechnique);
                    expect(technique.stix.x_mitre_impact_type).toEqual(expect.arrayContaining(technique1.stix.x_mitre_impact_type));
                    expect(technique.stix.x_mitre_platforms).toEqual(expect.arrayContaining(technique1.stix.x_mitre_platforms));
                    expect(technique.stix.x_mitre_attack_spec_version).toBe(technique1.stix.x_mitre_attack_spec_version);

                    expect(technique.workspace.attack_id).toEqual(technique1.workspace.attack_id);

                    expect(technique.stix.x_mitre_deprecated).not.toBeDefined();
                    expect(technique.stix.x_mitre_defense_bypassed).not.toBeDefined();
                    expect(technique.stix.x_mitre_permissions_required).not.toBeDefined();
                    expect(technique.stix.x_mitre_system_requirements).not.toBeDefined();
                    expect(technique.stix.x_mitre_tactic_type).not.toBeDefined();

                    expect(technique.created_by_identity).toBeDefined();
                    expect(technique.modified_by_identity).toBeDefined();
                    expect(technique.created_by_user_account).toBeDefined();

                    done();
                }
            });
    });

    it('PUT /api/techniques updates a technique', function (done) {
        const originalModified = technique1.stix.modified;
        const timestamp = new Date().toISOString();
        technique1.stix.modified = timestamp;
        technique1.stix.description = 'This is an updated technique.'
        const body = technique1;
        request(app)
            .put('/api/techniques/' + technique1.stix.id + '/modified/' + originalModified)
            .send(body)
            .set('Accept', 'application/json')
            .set('Cookie', `${ login.passportCookieName }=${ passportCookie.value }`)
            .expect(200)
            .expect('Content-Type', /json/)
            .end(function (err, res) {
                if (err) {
                    done(err);
                } else {
                    // We expect to get the updated technique
                    const technique = res.body;
                    expect(technique).toBeDefined();
                    expect(technique.stix.id).toBe(technique1.stix.id);
                    expect(technique.stix.modified).toBe(technique1.stix.modified);
                    done();
                }
            });
    });

    it('POST /api/techniques does not create a technique with the same id and modified date', function (done) {
        const body = technique1;
        request(app)
            .post('/api/techniques')
            .send(body)
            .set('Accept', 'application/json')
            .set('Cookie', `${ login.passportCookieName }=${ passportCookie.value }`)
            .expect(409)
            .end(function (err, res) {
                if (err) {
                    done(err);
                } else {
                    done();
                }
            });
    });

    let technique2;
    it('POST /api/techniques should create a new version of a technique with a duplicate stix.id but different stix.modified date', function (done) {
        technique2 = _.cloneDeep(technique1);
        technique2._id = undefined;
        technique2.__t = undefined;
        technique2.__v = undefined;
        const timestamp = new Date().toISOString();
        technique2.stix.modified = timestamp;
        technique2.stix.description = 'Still a technique. Purple!'
        const body = technique2;
        request(app)
            .post('/api/techniques')
            .send(body)
            .set('Accept', 'application/json')
            .set('Cookie', `${ login.passportCookieName }=${ passportCookie.value }`)
            .expect(201)
            .expect('Content-Type', /json/)
            .end(function (err, res) {
                if (err) {
                    done(err);
                } else {
                    // We expect to get the created technique
                    const technique = res.body;
                    expect(technique).toBeDefined();
                    done();
                }
            });
    });
    

    let technique3;
    it('POST /api/techniques should create a new version of a technique with a duplicate stix.id but different stix.modified date', function (done) {
        technique3 = _.cloneDeep(technique1);
        technique3._id = undefined;
        technique3.__t = undefined;
        technique3.__v = undefined;
        const timestamp = new Date().toISOString();
        technique3.stix.modified = timestamp;
        technique3.stix.description = 'Still a technique. Blue!'
        const body = technique3;
        request(app)
            .post('/api/techniques')
            .send(body)
            .set('Accept', 'application/json')
            .set('Cookie', `${ login.passportCookieName }=${ passportCookie.value }`)
            .expect(201)
            .expect('Content-Type', /json/)
            .end(function (err, res) {
                if (err) {
                    done(err);
                } else {
                    // We expect to get the created technique
                    const technique = res.body;
                    expect(technique).toBeDefined();
                    done();
                }
            });
    });

    it('GET /api/techniques returns the latest added technique', function (done) {
        request(app)
            .get('/api/techniques/' + technique3.stix.id)
            .set('Accept', 'application/json')
            .set('Cookie', `${ login.passportCookieName }=${ passportCookie.value }`)
            .expect(200)
            .expect('Content-Type', /json/)
            .end(function (err, res) {
                if (err) {
                    done(err);
                } else {
                    // We expect to get one technique in an array
                    const techniques = res.body;
                    expect(techniques).toBeDefined();
                    expect(Array.isArray(techniques)).toBe(true);
                    expect(techniques.length).toBe(1);
                    const technique = techniques[0];
                    expect(technique.stix.id).toBe(technique3.stix.id);
                    expect(technique.stix.modified).toBe(technique3.stix.modified);
                    done();
                }
            });
    });

    it('GET /api/techniques returns all added techniques', function (done) {
        request(app)
            .get('/api/techniques/' + technique1.stix.id + '?versions=all')
            .set('Accept', 'application/json')
            .set('Cookie', `${ login.passportCookieName }=${ passportCookie.value }`)
            .expect(200)
            .expect('Content-Type', /json/)
            .end(function (err, res) {
                if (err) {
                    done(err);
                } else {
                    // We expect to get two techniques in an array
                    const techniques = res.body;
                    expect(techniques).toBeDefined();
                    expect(Array.isArray(techniques)).toBe(true);
                    expect(techniques.length).toBe(3);
                    done();
                }
            });
    });

    it('GET /api/techniques/:id/modified/:modified returns the first added technique', function (done) {
        request(app)
            .get('/api/techniques/' + technique1.stix.id + '/modified/' + technique1.stix.modified)
            .set('Accept', 'application/json')
            .set('Cookie', `${ login.passportCookieName }=${ passportCookie.value }`)
            .expect(200)
            .expect('Content-Type', /json/)
            .end(function (err, res) {
                if (err) {
                    done(err);
                } else {
                    // We expect to get one technique in an array
                    const technique = res.body;
                    expect(technique).toBeDefined();
                    expect(technique.stix).toBeDefined();
                    expect(technique.stix.id).toBe(technique1.stix.id);
                    expect(technique.stix.modified).toBe(technique1.stix.modified);
                    done();
                }
            });
    });

    it('GET /api/techniques/:id/modified/:modified returns the second added technique', function (done) {
        request(app)
            .get('/api/techniques/' + technique2.stix.id + '/modified/' + technique2.stix.modified)
            .set('Accept', 'application/json')
            .set('Cookie', `${ login.passportCookieName }=${ passportCookie.value }`)
            .expect(200)
            .expect('Content-Type', /json/)
            .end(function (err, res) {
                if (err) {
                    done(err);
                } else {
                    // We expect to get one technique in an array
                    const technique = res.body;
                    expect(technique).toBeDefined();
                    expect(technique.stix).toBeDefined();
                    expect(technique.stix.id).toBe(technique2.stix.id);
                    expect(technique.stix.modified).toBe(technique2.stix.modified);
                    done();
                }
            });
    });

    it('GET /api/techniques uses the search parameter to return the latest version of the technique', function (done) {
        request(app)
            .get('/api/techniques?search=blue')
            .set('Accept', 'application/json')
            .set('Cookie', `${ login.passportCookieName }=${ passportCookie.value }`)
            .expect(200)
            .expect('Content-Type', /json/)
            .end(function(err, res) {
                if (err) {
                    done(err);
                }
                else {
                    // We expect to get one technique in an array
                    const techniques = res.body;
                    expect(techniques).toBeDefined();
                    expect(Array.isArray(techniques)).toBe(true);
                    expect(techniques.length).toBe(1);

                    // We expect it to be the latest version of the technique
                    const technique = techniques[0];
                    expect(technique).toBeDefined();
                    expect(technique.stix).toBeDefined();
                    expect(technique.stix.id).toBe(technique3.stix.id);
                    expect(technique.stix.modified).toBe(technique3.stix.modified);
                    
                    done();
                }
            });
    });

    it('GET /api/techniques uses the search parameter (ATT&CK ID) to return the latest version of the technique', function (done) {
        request(app)
            .get('/api/techniques?search=T9999')
            .set('Accept', 'application/json')
            .set('Cookie', `${ login.passportCookieName }=${ passportCookie.value }`)
            .expect(200)
            .expect('Content-Type', /json/)
            .end(function(err, res) {
                if (err) {
                    done(err);
                }
                else {
                    // We expect to get one technique in an array
                    const techniques = res.body;
                    expect(techniques).toBeDefined();
                    expect(Array.isArray(techniques)).toBe(true);
                    expect(techniques.length).toBe(1);

                    // We expect it to be the latest version of the technique
                    const technique = techniques[0];
                    expect(technique).toBeDefined();
                    expect(technique.stix).toBeDefined();
                    expect(technique.stix.id).toBe(technique3.stix.id);
                    expect(technique.stix.modified).toBe(technique3.stix.modified);
                    expect(technique.workspace.attack_id).toEqual('T9999');

                    done();
                }
            });
    });

    it('GET /api/techniques should not get the first version of the techniques when using the search parameter', function (done) {
        request(app)
            .get('/api/techniques?search=orange')
            .set('Accept', 'application/json')
            .set('Cookie', `${ login.passportCookieName }=${ passportCookie.value }`)
            .expect(200)
            .expect('Content-Type', /json/)
            .end(function(err, res) {
                if (err) {
                    done(err);
                }
                else {
                    // We expect to get zero techniques in an array
                    const techniques = res.body;
                    expect(techniques).toBeDefined();
                    expect(Array.isArray(techniques)).toBe(true);
                    expect(techniques.length).toBe(0);
                    done();
                }
            });
    });

<<<<<<< HEAD
    it('DELETE /api/techniques deletes a technique with soft_delete property set to true', function (done) {
=======
    it('DELETE /api/techniques/:id should not delete a technique when the id cannot be found', function (done) {
        request(app)
            .delete('/api/techniques/not-an-id')
            .set('Cookie', `${ login.passportCookieName }=${ passportCookie.value }`)
            .expect(404)
            .end(function(err, res) {
                if (err) {
                    done(err);
                }
                else {
                    done();
                }
            });
    });

    it('DELETE /api/techniques/:id/modified/:modified deletes a technique', function (done) {
>>>>>>> 273db186
        request(app)
            .delete('/api/techniques/' + technique1.stix.id + '/modified/' + technique1.stix.modified + '?soft_delete=true' )
            .set('Cookie', `${ login.passportCookieName }=${ passportCookie.value }`)
            .expect(204)
            .end(function (err, res) {
                if (err) {
                    done(err);
                } else {
                    done();
                }
            });
    });
<<<<<<< HEAD


    it('DELETE /api/techniques deletes a technique with soft_delete property set to false', function (done) {
        request(app)
            .delete('/api/techniques/' + technique1.stix.id + '/modified/' + technique1.stix.modified + '?soft_delete=false')
            .set('Cookie', `${ login.passportCookieName }=${ passportCookie.value }`)
            .expect(204)
            .end(function (err, res) {
                if (err) {
                    done(err);
                } else {
                    done();
                }
            });
    });
        
    it('DELETE /api/technique should delete all the techniques with the same stix id with soft_delete property set to true by default', function (done) {
=======
    
    it('DELETE /api/techniques/:id should delete all the techniques with the same stix id', function (done) {
>>>>>>> 273db186
        request(app)
            .delete('/api/techniques/' + technique2.stix.id)
            .set('Cookie', `${ login.passportCookieName }=${ passportCookie.value }`)
            .expect(204)
            .end(function(err, res) {
                if (err) {
                    done(err);
                }
                else {
                    done();
                }
            });
    });
    
    it('DELETE /api/technique should delete all the techniques with the same stix id with soft_delete property set to false', function (done) {
        request(app)
            .delete('/api/techniques/' + technique2.stix.id + '?soft_delete=false')
            .set('Cookie', `${ login.passportCookieName }=${ passportCookie.value }`)
            .expect(204)
            .end(function(err, res) {
                if (err) {
                    done(err);
                }
                else {
                    done();
                }
            });
    });
    
    it('GET /api/techniques returns an empty array of techniques', function (done) {
        request(app)
            .get('/api/techniques')
            .set('Accept', 'application/json')
            .set('Cookie', `${ login.passportCookieName }=${ passportCookie.value }`)
            .expect(200)
            .expect('Content-Type', /json/)
            .end(function (err, res) {
                if (err) {
                    done(err);
                } else {
                    // We expect to get an empty array
                    const techniques = res.body;
                    expect(techniques).toBeDefined();
                    expect(Array.isArray(techniques)).toBe(true);
                    expect(techniques.length).toBe(0);
                    done();
                }
            });
    });

    after(async function() {
        await database.closeConnection();
    });
});<|MERGE_RESOLUTION|>--- conflicted
+++ resolved
@@ -495,9 +495,6 @@
             });
     });
 
-<<<<<<< HEAD
-    it('DELETE /api/techniques deletes a technique with soft_delete property set to true', function (done) {
-=======
     it('DELETE /api/techniques/:id should not delete a technique when the id cannot be found', function (done) {
         request(app)
             .delete('/api/techniques/not-an-id')
@@ -514,7 +511,6 @@
     });
 
     it('DELETE /api/techniques/:id/modified/:modified deletes a technique', function (done) {
->>>>>>> 273db186
         request(app)
             .delete('/api/techniques/' + technique1.stix.id + '/modified/' + technique1.stix.modified + '?soft_delete=true' )
             .set('Cookie', `${ login.passportCookieName }=${ passportCookie.value }`)
@@ -527,8 +523,6 @@
                 }
             });
     });
-<<<<<<< HEAD
-
 
     it('DELETE /api/techniques deletes a technique with soft_delete property set to false', function (done) {
         request(app)
@@ -543,12 +537,8 @@
                 }
             });
     });
-        
-    it('DELETE /api/technique should delete all the techniques with the same stix id with soft_delete property set to true by default', function (done) {
-=======
     
     it('DELETE /api/techniques/:id should delete all the techniques with the same stix id', function (done) {
->>>>>>> 273db186
         request(app)
             .delete('/api/techniques/' + technique2.stix.id)
             .set('Cookie', `${ login.passportCookieName }=${ passportCookie.value }`)
