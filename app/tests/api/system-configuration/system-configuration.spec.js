--- conflicted
+++ resolved
@@ -118,31 +118,39 @@
             });
     });
 
-<<<<<<< HEAD
     it('GET /api/config/authn returns the available authentication mechanisms', function (done) {
         request(app)
             .get('/api/config/authn')
-=======
-    let amberTlpMarkingDefinition;
-    it('GET /api/marking-definitions returns the static TLP marking definitions', function (done) {
-        request(app)
-            .get('/api/marking-definitions')
->>>>>>> 7d44ba5b
-            .set('Accept', 'application/json')
-            .expect(200)
-            .expect('Content-Type', /json/)
-            .end(function(err, res) {
-                if (err) {
-                    done(err);
-                }
-                else {
-<<<<<<< HEAD
+            .set('Accept', 'application/json')
+            .expect(200)
+            .expect('Content-Type', /json/)
+            .end(function(err, res) {
+                if (err) {
+                    done(err);
+                }
+                else {
                     // We expect to get the list of authentication mechanisms
                     const authnConfig = res.body;
                     expect(authnConfig).toBeDefined();
                     expect(authnConfig.mechanisms).toBeDefined();
                     expect(Array.isArray(authnConfig.mechanisms)).toBe(true);
-=======
+                    done();
+                }
+            });
+    });
+
+    let amberTlpMarkingDefinition;
+    it('GET /api/marking-definitions returns the static TLP marking definitions', function (done) {
+        request(app)
+            .get('/api/marking-definitions')
+            .set('Accept', 'application/json')
+            .expect(200)
+            .expect('Content-Type', /json/)
+            .end(function(err, res) {
+                if (err) {
+                    done(err);
+                }
+                else {
                     // We expect to get the pre-defined TLP marking definitions
                     const markingDefinitions = res.body;
                     expect(markingDefinitions).toBeDefined();
@@ -156,6 +164,7 @@
                 }
             });
     });
+
 
     it('PUT /api/marking-definitions fails to update a static marking definition', function (done) {
         amberTlpMarkingDefinition.stix.description = 'This is an updated marking definition.'
@@ -256,8 +265,6 @@
                     expect(Array.isArray(defaultMarkingDefinitions)).toBe(true)
                     expect(defaultMarkingDefinitions.length).toBe(1);
                     expect(defaultMarkingDefinitions[0].stix.id).toBe(markingDefinition.stix.id);
->>>>>>> 7d44ba5b
-
                     done();
                 }
             });
