--- conflicted
+++ resolved
@@ -98,53 +98,6 @@
       throw new MissingParameterError('teamId');
     }
 
-    try {
-      const team = await this.repository.model.findOne({ id: teamId }).lean().exec();
-      if (!team) {
-        throw new NotFoundError();
-      }
-      const matchQuery = { id: { $in: team.userIDs } };
-      const aggregation = [{ $sort: { username: 1 } }, { $match: matchQuery }];
-      if (typeof options.search !== 'undefined') {
-        options.search = regexValidator.sanitizeRegex(options.search);
-        const match = {
-          $match: {
-            $or: [
-              { username: { $regex: options.search, $options: 'i' } },
-              { email: { $regex: options.search, $options: 'i' } },
-              { displayName: { $regex: options.search, $options: 'i' } },
-            ],
-          },
-        };
-        aggregation.push(match);
-      }
-      const facet = {
-        $facet: {
-          totalCount: [{ $count: 'totalCount' }],
-          documents: [],
-        },
-      };
-      if (options.offset) {
-        facet.$facet.documents.push({ $skip: options.offset });
-      } else {
-        facet.$facet.documents.push({ $skip: 0 });
-      }
-      if (options.limit) {
-        facet.$facet.documents.push({ $limit: options.limit });
-      }
-      aggregation.push(facet);
-      try {
-        const results = await UserAccount.aggregate(aggregation);
-        const userAccounts = results[0].documents;
-        userAccounts.forEach((userAccount) => {
-          userAccountsService.constructor.addEffectiveRole(userAccount);
-          if (options.includeStixIdentity) {
-            userAccount.identity =
-              userAccountsService.constructor.userAccountAsIdentity(userAccount);
-          }
-        });
-
-<<<<<<< HEAD
         try {
             const team = await this.repository.model.findOne({ 'id': teamId })
                 .lean()
@@ -218,40 +171,15 @@
                     throw err;
                 }
             }
-=======
-        if (options.includePagination) {
-          let derivedTotalCount = 0;
-          if (results[0].totalCount.length > 0) {
-            derivedTotalCount = results[0].totalCount[0].totalCount;
-          }
-          const returnValue = {
-            pagination: {
-              total: derivedTotalCount,
-              offset: options.offset,
-              limit: options.limit,
-            },
-            data: userAccounts,
-          };
-          return returnValue;
-        } else {
-          return userAccounts;
->>>>>>> 1ddb53a5
         }
-      } catch (err) {
-        if (err.name === 'CastError') {
-          throw new BadlyFormattedParameterError('teamId');
-        } else {
-          throw err;
+        catch (err) {
+            if (err.name === 'CastError') {
+                throw new BadlyFormattedParameterError("teamId");
+            } else {
+                throw err;
+            }
         }
-      }
-    } catch (err) {
-      if (err.name === 'CastError') {
-        throw new BadlyFormattedParameterError('teamId');
-      } else {
-        throw err;
-      }
     }
-  }
 }
 
 module.exports = new TeamsService(null, teamsRepository);