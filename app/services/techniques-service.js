--- conflicted
+++ resolved
@@ -1,41 +1,14 @@
 'use strict';
 
-<<<<<<< HEAD
-const util = require('util');
+const config = require('../config/config');
 
-const Technique = require('../models/technique-model');
-=======
-const uuid = require('uuid');
-
-const Technique = require('../models/technique-model');
-const systemConfigurationService = require('./system-configuration-service');
-const identitiesService = require('./identities-service');
-const attackObjectsService = require('./attack-objects-service');
-const tacticsService = require('./tactics-service');
->>>>>>> 8c6c5835
-const config = require('../config/config');
 const { BadlyFormattedParameterError, MissingParameterError } = require('../exceptions');
 
-const errors = {
-    missingParameter: 'Missing required parameter',
-    badlyFormattedParameter: 'Badly formatted parameter',
-    duplicateId: 'Duplicate id',
-    notFound: 'Document not found',
-    invalidQueryStringParameter: 'Invalid query string parameter'
-};
-exports.errors = errors;
-
-const techniquesRepository = require('../repository/techniques-repository');
-
 const BaseService = require('./_base.service');
+const TechniquesRepository = require('../repository/techniques-repository');
 
 class TechniquesService extends BaseService {
-
-    constructor() {
-        super(techniquesRepository, Technique);
-
-        this.retrieveAllTactics = null;
-    }
+    static tacticsService = null;
 
     static tacticMatchesTechnique(technique) {
         return function(tactic) {
@@ -56,12 +29,10 @@
         return data.slice(startPos, endPos);
     }
 
-
     async retrieveTacticsForTechnique(stixId, modified, options) {
         // Late binding to avoid circular dependency between modules
-        if (!this.retrieveAllTactics) {
-            const tacticsService = require('./tactics-service');
-            this.retrieveAllTactics = util.promisify(tacticsService.retrieveAll);
+        if (!TechniquesService.tacticsService) {
+            TechniquesService.tacticsService = require('./tactics-service');
         }
 
         // Retrieve the tactics associated with the technique (the technique identified by stixId and modified date)
@@ -74,15 +45,15 @@
         }
 
         try {
-            const technique = await Technique.findOne({ 'stix.id': stixId, 'stix.modified': modified });
+            const technique = await this.repository.model.findOne({ 'stix.id': stixId, 'stix.modified': modified });
             if (!technique) {
                 // Note: document is null if not found
                 return null;
             }
             else {
-                const allTactics = await this.retrieveAllTactics({});
-                const filteredTactics = allTactics.filter(this.tacticMatchesTechnique(technique));
-                const pagedResults = this.getPageOfData(filteredTactics, options);
+                const allTactics = await TechniquesService.tacticsService.retrieveAll({});
+                const filteredTactics = allTactics.filter(TechniquesService.tacticMatchesTechnique(technique));
+                const pagedResults = TechniquesService.getPageOfData(filteredTactics, options);
 
                 if (options.includePagination) {
                     const returnValue = {
@@ -98,119 +69,17 @@
                 else {
                     return pagedResults;
                 }
-<<<<<<< HEAD
             }
         }
         catch(err) {
             if (err.name === 'CastError') {
                 throw new BadlyFormattedParameterError;
-=======
-            });
-        }
-    });
-};
-
-exports.deleteVersionById = function (stixId, stixModified, callback) {
-    if (!stixId) {
-        const error = new Error(errors.missingParameter);
-        error.parameterName = 'stixId';
-        return callback(error);
-    }
-
-    if (!stixModified) {
-        const error = new Error(errors.missingParameter);
-        error.parameterName = 'modified';
-        return callback(error);
-    }
-
-    Technique.findOneAndRemove({ 'stix.id': stixId, 'stix.modified': stixModified }, function (err, technique) {
-        if (err) {
-            return callback(err);
-        } else {
-            //Note: technique is null if not found
-            return callback(null, technique);
-        }
-    });
-};
-
-exports.deleteById = function (stixId, callback) {
-    if (!stixId) {
-        const error = new Error(errors.missingParameter);
-        error.parameterName = 'stixId';
-        return callback(error);
-    }
-
-    Technique.deleteMany({ 'stix.id': stixId }, function (err, technique) {
-        if (err) {
-            return callback(err);
-        } else {
-            //Note: technique is null if not found
-            return callback(null, technique);
-        }
-    });
-};
-
-function tacticMatchesTechnique(technique) {
-    return function(tactic) {
-        // A tactic matches if the technique has a kill chain phase such that:
-        //   1. The phase's kill_chain_name matches one of the tactic's kill chain names (which are derived from the tactic's x_mitre_domains)
-        //   2. The phase's phase_name matches the tactic's x_mitre_shortname
-
-        // Convert the tactic's domain names to kill chain names
-        const tacticKillChainNames = tactic.stix.x_mitre_domains.map(domain => config.domainToKillChainMap[domain]);
-        return technique.stix.kill_chain_phases.some(phase => phase.phase_name === tactic.stix.x_mitre_shortname && tacticKillChainNames.includes(phase.kill_chain_name));
-    }
-}
-
-function getPageOfData(data, options) {
-    const startPos = options.offset;
-    const endPos = (options.limit === 0) ? data.length : Math.min(options.offset + options.limit, data.length);
-
-    return data.slice(startPos, endPos);
-}
-
-exports.retrieveTacticsForTechnique = async function(stixId, modified, options) {
-    // Retrieve the tactics associated with the technique (the technique identified by stixId and modified date)
-    if (!stixId) {
-        const error = new Error(errors.missingParameter);
-        error.parameterName = 'stixId';
-        throw error;
-    }
-
-    if (!modified) {
-        const error = new Error(errors.missingParameter);
-        error.parameterName = 'modified';
-        throw error;
-    }
-
-    try {
-        const technique = await Technique.findOne({ 'stix.id': stixId, 'stix.modified': modified });
-        if (!technique) {
-            // Note: document is null if not found
-            return null;
-        }
-        else {
-            const allTactics = await tacticsService.retrieveAll({});
-            const filteredTactics = allTactics.filter(tacticMatchesTechnique(technique));
-            const pagedResults = getPageOfData(filteredTactics, options);
-
-            if (options.includePagination) {
-                const returnValue = {
-                    pagination: {
-                        total: pagedResults.length,
-                        offset: options.offset,
-                        limit: options.limit
-                    },
-                    data: pagedResults
-                };
-                return returnValue;
->>>>>>> 8c6c5835
             }
             else {
                 throw err;
             }
         }
     }
+}
 
-}
-module.exports = new TechniquesService();+module.exports = new TechniquesService('attack-pattern', TechniquesRepository);