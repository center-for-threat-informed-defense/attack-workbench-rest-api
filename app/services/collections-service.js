'use strict';

const BaseService = require('./_base.service');
const collectionRepository = require('../repository/collections-repository');
const { Collection: CollectionType } = require('../lib/types');

const attackObjectsService = require('./attack-objects-service');

const {
  MissingParameterError,
  BadlyFormattedParameterError,
  InvalidQueryStringParameterError,
} = require('../exceptions');

class CollectionsService extends BaseService {
<<<<<<< HEAD
  // TODO resolve this linting issue at some point - it was less impactful to just bypass it at the time
=======
  // TODO this linting bypass can be removed after we refactor - AttackObject model should be proxied through a service; attackObjectsService can potentially be moved to a class instance variable (e.g., this.attackObjectsService)
>>>>>>> 993b445c
  // eslint-disable-next-line class-methods-use-this
  async getContents(objectList) {
    const contents = [];
    for (const objectRef of objectList) {
      try {
        const attackObject = await attackObjectsService.retrieveVersionById(
          objectRef.object_ref,
          objectRef.object_modified,
        );
        if (attackObject) {
          contents.push(attackObject);
        }
      } catch (err) {
        // Ignore lookup errors for individual objects
        console.error(`Error retrieving object ${objectRef.object_ref}:`, err);
      }
    }
    return contents;
  }

  async retrieveById(stixId, options) {
    if (!stixId) {
      throw new MissingParameterError({ parameterName: 'stixId' });
    }

    let collections;
    if (options.versions === 'all') {
      collections = await this.repository.retrieveOneByIdLean(stixId);

      if (options.retrieveContents) {
        for (const collection of collections) {
          collection.contents = await this.getContents(collection.stix.x_mitre_contents);
        }
      }
    } else if (options.versions === 'latest') {
      const collection = await this.repository.retrieveLatestByStixId(stixId);

      if (collection) {
        if (options.retrieveContents) {
          collection.contents = await this.getContents(collection.stix.x_mitre_contents);
        }
        collections = [collection];
      } else {
        collections = [];
      }
    } else {
      throw new InvalidQueryStringParameterError({ parameterName: 'versions' });
    }

    return collections;
  }

  async retrieveVersionById(stixId, modified, options = {}) {
    if (!stixId) {
      throw new MissingParameterError({ parameterName: 'stixId' });
    }

    if (!modified) {
      throw new MissingParameterError({ parameterName: 'modified' });
    }

    const collection = await this.repository.retrieveOneByVersionLean(stixId, modified);

    if (!collection) {
      return null;
    }

    if (options.retrieveContents) {
      collection.contents = await this.getContents(collection.stix.x_mitre_contents);
    }

    await this.addCreatedByAndModifiedByIdentities(collection);
    return collection;
  }

<<<<<<< HEAD
  // TODO resolve this linting issue at some point - it was less impactful to just bypass it at the time
=======
  // TODO this linting bypass can be removed after we refactor - AttackObject model should be proxied through a service; attackObjectsService can potentially be moved to a class instance variable (e.g., this.attackObjectsService)
>>>>>>> 993b445c
  // eslint-disable-next-line class-methods-use-this
  async addObjectsToCollection(objectList, collectionID, collectionModified) {
    const insertionErrors = [];
    for (const attackObject of objectList) {
      try {
        await attackObjectsService.insertCollection(
          attackObject.object_ref,
          attackObject.object_modified,
          collectionID,
          collectionModified,
        );
      } catch (err) {
        insertionErrors.push(err);
      }
    }
    return insertionErrors;
  }

  async create(data, options = {}) {
    const savedCollection = await super.create(data, options);

    let insertionErrors = [];
    if (options.addObjectsToCollection) {
      insertionErrors = await this.addObjectsToCollection(
        savedCollection.stix.x_mitre_contents,
        savedCollection.stix.id,
        savedCollection.stix.modified,
      );
    }

    return { savedCollection, insertionErrors };
  }

  // TODO get rid of direct calls to AttackObject model
  // TODO move query logic into CollectionsRepository::findWithContents
  async deleteAllContentsOfCollection(collection, stixId, modified) {
    for (const reference of collection.stix.x_mitre_contents) {
      const referenceObj = await attackObjectsService.retrieveOneByVersionLean(
        reference.object_ref,
        reference.object_modified,
      );

      if (!referenceObj) {
        continue;
      }

      const matchQuery = {
        'stix.id': { $ne: stixId },
        'stix.x_mitre_contents': {
          $elemMatch: {
            object_ref: reference.object_ref,
            object_modified: reference.object_modified,
          },
        },
      };

      if (modified) {
        delete matchQuery['stix.id'];
        matchQuery['$or'] = [
          { 'stix.id': { $ne: stixId } },
          { 'stix.modified': { $ne: modified } },
        ];
      }

      const matches = await this.repository.findWithContents(matchQuery, { lean: true });

      if (matches.length === 0) {
        // If this attack object is NOT in another collection, delete it
        await attackObjectsService.findByIdAndDelete(referenceObj._id);
      } else if (referenceObj.workspace?.collections) {
        // If this object IS in another collection, update the workspace.collections array
        const newCollectionsArr = referenceObj.workspace.collections.filter(
          (collectionElem) => collectionElem.collection_ref !== stixId,
        );
        await attackObjectsService.findByIdAndUpdate(referenceObj.id, {
          'workspace.collections': newCollectionsArr,
        });
      }
    }
  }

  async delete(stixId, deleteAllContents = false) {
    if (!stixId) {
      throw new MissingParameterError({ parameterName: 'stixId' });
    }

    const collections = await this.repository.retrieveOneByIdLean(stixId);
    if (!collections) {
      throw new BadlyFormattedParameterError({ parameterName: 'stixId' });
    }

    if (deleteAllContents) {
      for (const collection of collections) {
        await this.deleteAllContentsOfCollection(collection, stixId);
      }
    }

    return await this.repository.deleteMany(stixId);
  }

  async deleteVersionById(stixId, modified, deleteAllContents = false) {
    if (!stixId) {
      throw new MissingParameterError({ parameterName: 'stixId' });
    }

    if (!modified) {
      throw new MissingParameterError({ parameterName: 'modified' });
    }

    const collection = await this.repository.retrieveOneByVersionLean(stixId, modified);

    if (!collection) {
      throw new BadlyFormattedParameterError({ parameterName: 'stixId' });
    }

    if (deleteAllContents) {
      await this.deleteAllContentsOfCollection(collection, stixId, modified);
    }

    return await this.repository.findOneAndDelete(stixId, modified);
  }

  async insertExport(stixId, modified, exportData) {
    if (!stixId || !modified || !exportData) {
      throw new MissingParameterError();
    }

    return await this.repository.insertExport(stixId, modified, exportData);
  }
}

module.exports = new CollectionsService(CollectionType, collectionRepository);<|MERGE_RESOLUTION|>--- conflicted
+++ resolved
@@ -13,11 +13,7 @@
 } = require('../exceptions');
 
 class CollectionsService extends BaseService {
-<<<<<<< HEAD
-  // TODO resolve this linting issue at some point - it was less impactful to just bypass it at the time
-=======
   // TODO this linting bypass can be removed after we refactor - AttackObject model should be proxied through a service; attackObjectsService can potentially be moved to a class instance variable (e.g., this.attackObjectsService)
->>>>>>> 993b445c
   // eslint-disable-next-line class-methods-use-this
   async getContents(objectList) {
     const contents = [];
@@ -93,11 +89,7 @@
     return collection;
   }
 
-<<<<<<< HEAD
-  // TODO resolve this linting issue at some point - it was less impactful to just bypass it at the time
-=======
   // TODO this linting bypass can be removed after we refactor - AttackObject model should be proxied through a service; attackObjectsService can potentially be moved to a class instance variable (e.g., this.attackObjectsService)
->>>>>>> 993b445c
   // eslint-disable-next-line class-methods-use-this
   async addObjectsToCollection(objectList, collectionID, collectionModified) {
     const insertionErrors = [];
