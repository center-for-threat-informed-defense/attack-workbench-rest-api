--- conflicted
+++ resolved
@@ -5,11 +5,8 @@
 
 const SystemConfiguration = require('../models/system-configuration-model');
 const Identity = require('../models/identity-model');
-<<<<<<< HEAD
 const UserAccount = require('../models/user-account-model');
-=======
 const MarkingDefinition = require('../models/marking-definition-model');
->>>>>>> 7d44ba5b
 
 let allowedValues;
 
@@ -17,13 +14,10 @@
     systemConfigurationDocumentNotFound: 'System configuration document not found',
     organizationIdentityNotFound: 'Organization identity not found',
     organizationIdentityNotSet: 'Organization identity not set',
-<<<<<<< HEAD
     anonymousUserAccountNotFound: 'Anonymous user account not found',
-    anonymousUserAccountNotSet: 'Anonymous user account not set'
-=======
+    anonymousUserAccountNotSet: 'Anonymous user account not set',
     defaultMarkingDefinitionNotFound: 'Default marking definition not found',
     systemConfigurationNotFound: 'System configuration not found'
->>>>>>> 7d44ba5b
 };
 exports.errors = errors;
 
@@ -125,41 +119,6 @@
     }
 }
 
-<<<<<<< HEAD
-exports.retrieveAnonymousUserAccountId = async function() {
-    // There should be exactly one system configuration document
-    const systemConfig = await SystemConfiguration.findOne();
-
-    if (systemConfig && systemConfig.anonymous_user_account_id) {
-        return systemConfig.anonymous_user_account_id;
-    }
-    else {
-        throw new Error(errors.anonymousUserAccountNotSet);
-    }
-}
-
-exports.retrieveAnonymousUserAccount = async function() {
-    // There should be exactly one system configuration document
-    const systemConfig = await SystemConfiguration.findOne();
-
-    if (systemConfig && systemConfig.anonymous_user_account_id) {
-        const userAccount = await UserAccount.findOne({ 'id': systemConfig.anonymous_user_account_id });
-        if (userAccount) {
-            return userAccount;
-        }
-        else {
-            const error = new Error(errors.anonymousUserAccountNotFound)
-            error.anonymousUserAccountId = systemConfig.anonymous_user_account_id;
-            throw error;
-        }
-    }
-    else {
-        throw new Error(errors.anonymousUserAccountNotSet);
-    }
-}
-
-exports.setAnonymousUserAccountId = async function(userAccountId) {
-=======
 exports.retrieveDefaultMarkingDefinitions = async function(options) {
     options = options ?? {};
 
@@ -200,12 +159,49 @@
 }
 
 exports.setDefaultMarkingDefinitions = async function(stixIds) {
->>>>>>> 7d44ba5b
-    // There should be exactly one system configuration document
-    const systemConfig = await SystemConfiguration.findOne();
-
-    if (systemConfig) {
-<<<<<<< HEAD
+    // There should be exactly one system configuration document
+    const systemConfig = await SystemConfiguration.findOne();
+
+    if (systemConfig) {
+        // The document exists already. Set the default marking definitions.
+        systemConfig.default_marking_definitions = stixIds;
+        await systemConfig.save();
+    }
+    else {
+        // The document doesn't exist yet. Create a new one.
+        const systemConfigData = {
+            default_marking_definitions: stixIds
+        };
+        const systemConfig = new SystemConfiguration(systemConfigData);
+        await systemConfig.save();
+    }
+}
+
+exports.retrieveAnonymousUserAccount = async function() {
+    // There should be exactly one system configuration document
+    const systemConfig = await SystemConfiguration.findOne();
+
+    if (systemConfig && systemConfig.anonymous_user_account_id) {
+        const userAccount = await UserAccount.findOne({ 'id': systemConfig.anonymous_user_account_id });
+        if (userAccount) {
+            return userAccount;
+        }
+        else {
+            const error = new Error(errors.anonymousUserAccountNotFound)
+            error.anonymousUserAccountId = systemConfig.anonymous_user_account_id;
+            throw error;
+        }
+    }
+    else {
+        throw new Error(errors.anonymousUserAccountNotSet);
+    }
+}
+
+exports.setAnonymousUserAccountId = async function(userAccountId) {
+    // There should be exactly one system configuration document
+    const systemConfig = await SystemConfiguration.findOne();
+
+    if (systemConfig) {
         // The document exists already. Set the anonymous user account id.
         systemConfig.anonymous_user_account_id = userAccountId;
         await systemConfig.save();
@@ -216,8 +212,6 @@
 }
 
 exports.retrieveAuthenticationConfig = async function() {
-    await SystemConfiguration.findOne();
-
     // We only support a one mechanism at a time, but may support multiples in the future,
     // so return an array of mechanisms
     const authenticationConfig = {
@@ -226,18 +220,4 @@
         ]
     };
     return authenticationConfig;
-=======
-        // The document exists already. Set the default marking definitions.
-        systemConfig.default_marking_definitions = stixIds;
-        await systemConfig.save();
-    }
-    else {
-        // The document doesn't exist yet. Create a new one.
-        const systemConfigData = {
-            default_marking_definitions: stixIds
-        };
-        const systemConfig = new SystemConfiguration(systemConfigData);
-        await systemConfig.save();
-    }
->>>>>>> 7d44ba5b
 }