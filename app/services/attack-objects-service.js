'use strict';

const util = require('util');

const AttackObject = require('../models/attack-object-model');
const Relationship = require('../models/relationship-model');
const identitiesService = require('./identities-service');
const systemConfigurationService = require('./system-configuration-service');
const {lastUpdatedByQueryHelper} = require('../lib/request-parameter-helper');

const regexValidator = require('../lib/regex');

const errors = {
    missingParameter: 'Missing required parameter',
    badlyFormattedParameter: 'Badly formatted parameter',
    duplicateId: 'Duplicate id',
    notFound: 'Document not found',
    invalidQueryStringParameter: 'Invalid query string parameter',
    duplicateCollection: 'Duplicate collection'
};
exports.errors = errors;

const relationshipPrefix = 'relationship';

exports.retrieveAll = async function(options) {
    // require here to avoid circular dependency
    const relationshipsService = require('./relationships-service');

    // Build the query
    const query = {};
    if (typeof options.attackId !== 'undefined') {
        if (Array.isArray(options.attackId)) {
            query['workspace.attack_id'] = { $in: options.attackId };
        }
        else {
            query['workspace.attack_id'] = options.attackId;
        }
    }
    if (!options.includeRevoked) {
        query['stix.revoked'] = { $in: [null, false] };
    }
    if (!options.includeDeprecated) {
        query['stix.x_mitre_deprecated'] = { $in: [null, false] };
    }
    if (typeof options.state !== 'undefined') {
        if (Array.isArray(options.state)) {
            query['workspace.workflow.state'] = { $in: options.state };
        }
        else {
            query['workspace.workflow.state'] = options.state;
        }
    }
<<<<<<< HEAD
    if (typeof options.lastUpdatedBy !== 'undefined') {
      query['workspace.workflow.created_by_user_account'] = lastUpdatedByQueryHelper(options.lastUpdatedBy);
=======

    if (typeof options.users !== 'undefined') {
        if (Array.isArray(options.attackId)) {
            query['workspace.workflow.created_by_user_account'] = { $in: options.users };
        }
        else {
            query['workspace.workflow.created_by_user_account'] = options.users;
        }
>>>>>>> ec58fb8e
    }

    if (typeof options.lastUpdatedBy !== 'undefined') {
      query['workspace.workflow.created_by_user_account'] = lastUpdatedByQueryHelper(options.lastUpdatedBy);
    }

    // Build the aggregation
    const aggregation = [];
    if (options.versions === 'latest') {
        // - Group the documents by stix.id, sorted by stix.modified
        // - Use the last document in each group (according to the value of stix.modified)
        aggregation.push({ $sort: { 'stix.id': 1, 'stix.modified': 1 } });
        aggregation.push({ $group: { _id: '$stix.id', document: { $last: '$$ROOT' } } });
        aggregation.push({ $replaceRoot: { newRoot: '$document' } });
    }

    // - Then apply query, skip and limit options
    aggregation.push({ $sort: { 'stix.id': 1 } });
    aggregation.push({ $match: query });

    if (typeof options.search !== 'undefined') {
        options.search = regexValidator.sanitizeRegex(options.search);
        const match = {
            $match: {
                $or: [
                    { 'stix.name': { '$regex': options.search, '$options': 'i' } },
                    { 'stix.description': { '$regex': options.search, '$options': 'i' } }
                ]
            }
        };
        aggregation.push(match);
    }

    // Retrieve the documents
    let documents = await AttackObject.aggregate(aggregation);

    // Add relationships from separate collection
    if (!options.attackId && !options.search) {
        const relationshipsOptions = {
            includeRevoked: options.includeRevoked,
            includeDeprecated: options.includeDeprecated,
            state: options.state,
            versions: options.versions,
            lookupRefs: false,
            includeIdentities: false
        };
        const relationships = await relationshipsService.retrieveAll(relationshipsOptions);
        documents = documents.concat(relationships);
    }

    // Apply pagination
    const offset = options.offset ?? 0;
    const limit = options.limit ?? 0;

    let paginatedDocuments;
    if (limit > 0) {
        paginatedDocuments = documents.slice(offset, offset + limit);
    }
    else {
        paginatedDocuments = documents.slice(offset);
    }

    // Add identities
    await identitiesService.addCreatedByAndModifiedByIdentitiesToAll(paginatedDocuments);

    // Prepare the return value
    if (options.includePagination) {
        const returnValue = {
            pagination: {
                total: documents.length,
                offset: options.offset,
                limit: options.limit
            },
            data: paginatedDocuments
        };
        return returnValue;
    }
    else {
        return paginatedDocuments;
    }
};

exports.retrieveVersionById = async function(stixId, modified) {
    // Retrieve the version of the attack object with the matching stixId and modified date

    // require here to avoid circular dependency
    const relationshipsService = require('./relationships-service');
    const retrieveRelationshipsVersionById = util.promisify(relationshipsService.retrieveVersionById);

    if (!stixId) {
        const error = new Error(errors.missingParameter);
        error.parameterName = 'stixId';
        throw error;
    }

    if (!modified) {
        const error = new Error(errors.missingParameter);
        error.parameterName = 'modified';
        throw error;
    }

    let attackObject;
    if (stixId.startsWith(relationshipPrefix)) {
        attackObject = await retrieveRelationshipsVersionById(stixId, modified);
    }
    else {
        try {
            attackObject = await AttackObject.findOne({ 'stix.id': stixId, 'stix.modified': modified });
        }
        catch(err) {
            if (err.name === 'CastError') {
                const error = new Error(errors.badlyFormattedParameter);
                error.parameterName = 'stixId';
                throw error;
            } else {
                throw err;
            }
        }
    }

    // Note: attackObject is null if not found
    await identitiesService.addCreatedByAndModifiedByIdentities(attackObject);
    return attackObject;
};

// Record that this object is part of a collection
exports.insertCollection = async function(stixId, modified, collectionId, collectionModified) {
    let attackObject;
    if (stixId.startsWith(relationshipPrefix)) {
        attackObject = await Relationship.findOne({ 'stix.id': stixId, 'stix.modified': modified });
    }
    else {
        attackObject = await AttackObject.findOne({ 'stix.id': stixId, 'stix.modified': modified });
    }

    if (attackObject) {
        // Create the collection reference
        const collection = {
            collection_ref: collectionId,
            collection_modified: collectionModified
        };

        // Make sure the exports array exists and add the collection reference
        if (!attackObject.workspace.collections) {
            attackObject.workspace.collections = [];
        }

        // Check to see if the collection is already added
        // (collection with same id and version should only be created--and therefore objects added--one time)
        const duplicateCollection = attackObject.workspace.collections.find(
            item => item.collection_ref === collection.collection_ref && item.collection_modified === collection.collection_modified);
        if (duplicateCollection) {
            throw new Error(errors.duplicateCollection);
        }

        attackObject.workspace.collections.push(collection);

        await attackObject.save();
    }
    else {
        throw new Error(errors.notFound);
    }
};

exports.setDefaultMarkingDefinitions = async function(attackObject) {
    // Add any default marking definitions that are not in the current list for this object
    const defaultMarkingDefinitions = await systemConfigurationService.retrieveDefaultMarkingDefinitions({ refOnly: true });
    if (attackObject.stix.object_marking_refs) {
        attackObject.stix.object_marking_refs = attackObject.stix.object_marking_refs.concat(defaultMarkingDefinitions.filter(e => !attackObject.stix.object_marking_refs.includes(e)));
    }
    else {
        attackObject.stix.object_marking_refs = defaultMarkingDefinitions;
    }
}<|MERGE_RESOLUTION|>--- conflicted
+++ resolved
@@ -49,20 +49,6 @@
         else {
             query['workspace.workflow.state'] = options.state;
         }
-    }
-<<<<<<< HEAD
-    if (typeof options.lastUpdatedBy !== 'undefined') {
-      query['workspace.workflow.created_by_user_account'] = lastUpdatedByQueryHelper(options.lastUpdatedBy);
-=======
-
-    if (typeof options.users !== 'undefined') {
-        if (Array.isArray(options.attackId)) {
-            query['workspace.workflow.created_by_user_account'] = { $in: options.users };
-        }
-        else {
-            query['workspace.workflow.created_by_user_account'] = options.users;
-        }
->>>>>>> ec58fb8e
     }
 
     if (typeof options.lastUpdatedBy !== 'undefined') {
