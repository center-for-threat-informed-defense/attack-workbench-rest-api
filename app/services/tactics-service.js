'use strict';

const uuid = require('uuid');
const util = require('util');

const Tactic = require('../models/tactic-model');
const systemConfigurationService = require('./system-configuration-service');
const identitiesService = require('./identities-service');
const attackObjectsService = require('./attack-objects-service');
const config = require('../config/config');
const regexValidator = require('../lib/regex');
const {lastUpdatedByQueryHelper} = require('../lib/request-parameter-helper');

const errors = {
    missingParameter: 'Missing required parameter',
    badlyFormattedParameter: 'Badly formatted parameter',
    duplicateId: 'Duplicate id',
    notFound: 'Document not found',
    invalidQueryStringParameter: 'Invalid query string parameter'
};
exports.errors = errors;

const BaseService = require('./_base.service');
const TacticsRepository = require('../repository/tactics-repository');

<<<<<<< HEAD
class TacticsService extends BaseService {
    constructor () {
        super(TacticsRepository, Tactic);
        this.retrieveAllTechniques = null;
=======
    // Build the aggregation
    // - Group the documents by stix.id, sorted by stix.modified
    // - Use the first document in each group (according to the value of stix.modified)
    // - Then apply query, skip and limit options
    const aggregation = [
        { $sort: { 'stix.id': 1, 'stix.modified': -1 } },
        { $group: { _id: '$stix.id', document: { $first: '$$ROOT' }}},
        { $replaceRoot: { newRoot: '$document' }},
        { $sort: { 'stix.id': 1 }},
        { $match: query }
    ];

    if (typeof options.search !== 'undefined') {
        options.search = regexValidator.sanitizeRegex(options.search);
        const match = { $match: { $or: [
                    { 'stix.name': { '$regex': options.search, '$options': 'i' }},
                    { 'stix.description': { '$regex': options.search, '$options': 'i' }},
                    { 'workspace.attack_id': { '$regex': options.search, '$options': 'i' }}
                ]}};
        aggregation.push(match);
>>>>>>> 204a03e0
    }

    async techniqueMatchesTactic(tactic) {
        return function(technique) {
            // A tactic matches if the technique has a kill chain phase such that:
            //   1. The phase's kill_chain_name matches one of the tactic's kill chain names (which are derived from the tactic's x_mitre_domains)
            //   2. The phase's phase_name matches the tactic's x_mitre_shortname

            // Convert the tactic's domain names to kill chain names
            const tacticKillChainNames = tactic.stix.x_mitre_domains.map(domain => config.domainToKillChainMap[domain]);
            return technique.stix.kill_chain_phases.some(phase => phase.phase_name === tactic.stix.x_mitre_shortname && tacticKillChainNames.includes(phase.kill_chain_name));
        }
    }

    async getPageOfData(data, options) {
        const startPos = options.offset;
        const endPos = (options.limit === 0) ? data.length : Math.min(options.offset + options.limit, data.length);

        return data.slice(startPos, endPos);
    }

    async retrieveTechniquesForTactic (stixId, modified, options) {
        // Late binding to avoid circular dependency between modules
        if (!this.retrieveAllTechniques) {
            const techniquesService = require('./techniques-service');
            retrieveAllTechniques = util.promisify(techniquesService.retrieveAll);
        }

        // Retrieve the techniques associated with the tactic (the tactic identified by stixId and modified date)
        if (!stixId) {
            const error = new Error(errors.missingParameter);
            error.parameterName = 'stixId';
            throw error;
        }

        if (!modified) {
            const error = new Error(errors.missingParameter);
            error.parameterName = 'modified';
            throw error;
        }

        try {
            const tactic = await Tactic.findOne({ 'stix.id': stixId, 'stix.modified': modified });

            // Note: document is null if not found
            if (!tactic) {
                return null;
            }
            else {
                const allTechniques = await retrieveAllTechniques({});
                const filteredTechniques = allTechniques.filter(techniqueMatchesTactic(tactic));
                const pagedResults = getPageOfData(filteredTechniques, options);

                if (options.includePagination) {
                    const returnValue = {
                        pagination: {
                            total: pagedResults.length,
                            offset: options.offset,
                            limit: options.limit
                        },
                        data: pagedResults
                    };
                    return returnValue;
                }
                else {
                    return pagedResults;
                }
            }
        }
        catch(err) {
            if (err.name === 'CastError') {
                const error = new Error(errors.badlyFormattedParameter);
                error.parameterName = 'stixId';
                throw error;
            }
            else {
                throw err;
            }
        }
    }

}

module.exports = new TacticsService();<|MERGE_RESOLUTION|>--- conflicted
+++ resolved
@@ -23,33 +23,10 @@
 const BaseService = require('./_base.service');
 const TacticsRepository = require('../repository/tactics-repository');
 
-<<<<<<< HEAD
 class TacticsService extends BaseService {
     constructor () {
         super(TacticsRepository, Tactic);
         this.retrieveAllTechniques = null;
-=======
-    // Build the aggregation
-    // - Group the documents by stix.id, sorted by stix.modified
-    // - Use the first document in each group (according to the value of stix.modified)
-    // - Then apply query, skip and limit options
-    const aggregation = [
-        { $sort: { 'stix.id': 1, 'stix.modified': -1 } },
-        { $group: { _id: '$stix.id', document: { $first: '$$ROOT' }}},
-        { $replaceRoot: { newRoot: '$document' }},
-        { $sort: { 'stix.id': 1 }},
-        { $match: query }
-    ];
-
-    if (typeof options.search !== 'undefined') {
-        options.search = regexValidator.sanitizeRegex(options.search);
-        const match = { $match: { $or: [
-                    { 'stix.name': { '$regex': options.search, '$options': 'i' }},
-                    { 'stix.description': { '$regex': options.search, '$options': 'i' }},
-                    { 'workspace.attack_id': { '$regex': options.search, '$options': 'i' }}
-                ]}};
-        aggregation.push(match);
->>>>>>> 204a03e0
     }
 
     async techniqueMatchesTactic(tactic) {
@@ -57,6 +34,17 @@
             // A tactic matches if the technique has a kill chain phase such that:
             //   1. The phase's kill_chain_name matches one of the tactic's kill chain names (which are derived from the tactic's x_mitre_domains)
             //   2. The phase's phase_name matches the tactic's x_mitre_shortname
+    // Build the aggregation
+    // - Group the documents by stix.id, sorted by stix.modified
+    // - Use the first document in each group (according to the value of stix.modified)
+    // - Then apply query, skip and limit options
+        const aggregation = [
+            { $sort: { 'stix.id': 1, 'stix.modified': -1 } },
+            { $group: { _id: '$stix.id', document: { $first: '$$ROOT' }}},
+            { $replaceRoot: { newRoot: '$document' }},
+            { $sort: { 'stix.id': 1 }},
+            { $match: query }
+        ];
 
             // Convert the tactic's domain names to kill chain names
             const tacticKillChainNames = tactic.stix.x_mitre_domains.map(domain => config.domainToKillChainMap[domain]);
