--- conflicted
+++ resolved
@@ -28,6 +28,9 @@
     if (!options.includeDeprecated) {
         query['stix.x_mitre_deprecated'] = { $in: [null, false] };
     }
+    if (!options.includeDeleted) {
+        query['workspace.workflow.soft_delete'] = { $in: [null, false] };
+    }
     if (typeof options.state !== 'undefined') {
         if (Array.isArray(options.state)) {
             query['workspace.workflow.state'] = { $in: options.state };
@@ -36,9 +39,6 @@
             query['workspace.workflow.state'] = options.state;
         }
     }
-<<<<<<< HEAD
-    query['workspace.workflow.soft_delete'] = { $in: [null, false] };
-=======
     if (typeof options.domain !== 'undefined') {
         if (Array.isArray(options.domain)) {
             query['stix.x_mitre_domains'] = { $in: options.domain };
@@ -48,7 +48,6 @@
         }
     }
 
->>>>>>> 273db186
     // Build the aggregation
     // - Group the documents by stix.id, sorted by stix.modified
     // - Use the last document in each group (according to the value of stix.modified)
@@ -278,13 +277,8 @@
         const savedTactic = await tactic.save();
         return savedTactic;
     }
-<<<<<<< HEAD
-    catch (err) {
-        if (err.name === 'MongoError' && err.code === 11000) {
-=======
     catch(err) {
         if (err.name === 'MongoServerError' && err.code === 11000) {
->>>>>>> 273db186
             // 11000 = Duplicate index
             const error = new Error(errors.duplicateId);
             throw error;
@@ -385,7 +379,6 @@
         error.parameterName = 'stixId';
         return callback(error);
     }
-<<<<<<< HEAD
     if (options.soft_delete) {
         Tactic.updateMany({ 'stix.id': stixId }, { $set: { 'workspace.workflow.soft_delete': true } }, function (err, tactic) {
             if (err) {
@@ -405,16 +398,7 @@
                 return callback(null, tactic);
             }
         });
-=======
-
-    Tactic.deleteMany({ 'stix.id': stixId }, function (err, tactic) {
-        if (err) {
-            return callback(err);
-        } else {
-            //Note: tactic is null if not found
-            return callback(null, tactic);
-        }
-    });
+    }
 };
 
 function techniqueMatchesTactic(tactic) {
@@ -494,6 +478,5 @@
         else {
             throw err;
         }
->>>>>>> 273db186
     }
 };