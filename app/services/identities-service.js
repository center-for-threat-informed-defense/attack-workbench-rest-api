--- conflicted
+++ resolved
@@ -208,15 +208,13 @@
         // Set the ATT&CK Spec Version
         identity.stix.x_mitre_attack_spec_version = identity.stix.x_mitre_attack_spec_version ?? config.app.attackSpecVersion;
 
-<<<<<<< HEAD
         // Record the user account that created the object
         if (options.userAccountId) {
             identity.workspace.workflow.created_by_user_account = options.userAccountId;
         }
-=======
+
         // Set the default marking definitions
         await attackObjectsService.setDefaultMarkingDefinitions(identity);
->>>>>>> 7d44ba5b
 
         // Assign a new STIX id if not already provided
         identity.stix.id = identity.stix.id || `identity--${uuid.v4()}`;
