--- conflicted
+++ resolved
@@ -310,11 +310,7 @@
     });
 };
 
-<<<<<<< HEAD
-exports.deleteAllVersion = function (stixId, callback) {
-=======
 exports.deleteById = function (stixId, callback) {
->>>>>>> 583eee54
     if (!stixId) {
         const error = new Error(errors.missingParameter);
         error.parameterName = 'stixId';
