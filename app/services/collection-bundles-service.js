--- conflicted
+++ resolved
@@ -1,11 +1,8 @@
 'use strict';
 
 const uuid = require('uuid');
-<<<<<<< HEAD
 const util = require('util');
-=======
 const semver = require('semver');
->>>>>>> 58a5f522
 
 const collectionsService = require('../services/collections-service');
 const techniquesService = require('../services/techniques-service');
@@ -654,17 +651,7 @@
             bundle_id: bundle.id
         }
         // Mark all of the objects as belonging to the bundle
-<<<<<<< HEAD
         await collectionsService.insertExport(collection.stix.id, collection.stix.modified, exportData);
-=======
-        collectionsService.insertExport(collection.stix.id, collection.stix.modified, exportData)
-            .then(function() {
-                return callback(null, bundle);
-            })
-            .catch(function(err) {
-                return callback(err);
-            })
->>>>>>> 58a5f522
     }
 
     return bundle;
