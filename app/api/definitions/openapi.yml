openapi: '3.0.3'
info:
  title: 'ATT&CK Workbench REST API'
  version: '0.0.1'
servers:
  - url: '{protocol}://{hostname}:{port}/'
    variables:
      protocol:
        default: 'http'
      hostname:
        default: 'localhost'
      port:
        default: '3000'
tags:
  - name: 'Techniques'
    description: 'Operations on techniques.'
  - name: 'Tactics'
    description: 'Operations on tactics.'
  - name: 'Groups'
    description: 'Operations on groups.'
paths:
  /api/techniques:
    get:
      summary: 'Get a list of techniques'
      operationId: 'technique-get-all'
      description: |
        This endpoint gets a list of techniques from the workspace.
        The list of techniques may include multiple versions of each technique.
      tags:
        - 'Techniques'
      parameters:
        - name: limit
          in: query
          description: |
            The number of techniques to retrieve.
            The default (0) will retrieve all techniques.
          schema:
            type: number
            default: 0
        - name: offset
          in: query
          description: |
            The number of techniques to skip.
          schema:
            type: number
            default: 0
        - name: state
          in: query
          description: |
            State of the object in the editing workflow.
          schema:
            type: string
          example: 'work-in-progress'
        - name: revoked
          in: query
          description: |
            Whether the object has been revoked.
          schema:
            type: boolean
        - name: deprecated
          in: query
          description: |
            Whether the object has been deprecated.
          schema:
            type: boolean
      responses:
        '200':
          description: 'A list of techniques.'
          content:
            application/json:
              schema:
                type: array
                items:
                  $ref: 'techniques.yml#/components/schemas/technique'

    post:
      summary: 'Create a technique'
      operationId: 'technique-create'
      description: |
        This endpoint creates a new technique in the workspace.
        If the `stix.id` property is set, it creates a new version of an existing technique.
        If the `stix.id` property is not set, it creates a new technique, generating a STIX id for it.
      tags:
        - 'Techniques'
      requestBody:
        required: true
        content:
          application/json:
            schema:
              $ref: 'techniques.yml#/components/schemas/technique'
      responses:
        '201':
          description: 'The technique has been successfully created.'
          content:
            application/json:
              schema:
                $ref: 'techniques.yml#/components/schemas/technique'
        '400':
          description: 'Missing or invalid parameters were provided. The technique was not created.'
        '409':
          description: 'Duplicate `stix.id` and `stix.modified` properties. The technique was not created.'

  /api/techniques/{stixId}:
    get:
      summary: 'Get one or more versions of a technique'
      operationId: 'technique-get-one-id'
      description: |
        This endpoint gets a list of one or more versions of a technique from the workspace, identified by their STIX id.
      tags:
        - 'Techniques'
      parameters:
        - name: stixId
          in: path
          description: 'STIX id of the technique to retrieve'
          required: true
          schema:
            type: string
        - name: versions
          in: query
          description: |
            The versions of the technique to retrieve.
            `all` gets all versions of the technique, `latest` gets only the latest version.
          schema:
            type: string
            enum:
              - all
              - latest
            default: latest
      responses:
        '200':
          description: 'A list of techniques matching the requested STIX id.'
          content:
            application/json:
              schema:
                type: array
                items:
                  $ref: 'techniques.yml#/components/schemas/technique'

  /api/techniques/{stixId}/modified/{modified}:
    get:
      summary: 'Gets the version of a technique matching the STIX id and modified date'
      operationId: 'technique-get-by-id-and-modified'
      description: |
        This endpoint gets a single version of a technique from the workspace, identified by its STIX id and modified date.
      tags:
        - 'Techniques'
      parameters:
        - name: stixId
          in: path
          description: 'STIX id of the technique to retrieve'
          required: true
          schema:
            type: string
        - name: modified
          in: path
          description: 'modified date of the technique to retrieve'
          required: true
          schema:
            type: string
      responses:
        '200':
          description: 'The version of a technique matching the STIX id and modified date.'
          content:
            application/json:
              schema:
                $ref: 'techniques.yml#/components/schemas/technique'
        '404':
          description: 'A technique with the requested STIX id and modified date was not found.'
    put:
      summary: 'Update a technique'
      operationId: 'technique-update'
      description: |
        This endpoint updates a single version of a technique in the workspace, identified by its STIX id and modified date.
      tags:
        - 'Techniques'
      parameters:
        - name: stixId
          in: path
          description: 'STIX id of the technique to update'
          required: true
          schema:
            type: string
        - name: modified
          in: path
          description: 'modified date of the technique to update'
          required: true
          schema:
            type: string
      requestBody:
        required: true
        content:
          application/json:
            schema:
              $ref: 'techniques.yml#/components/schemas/technique'
      responses:
        '200':
          description: 'The technique was updated.'
          content:
            application/json:
              schema:
                $ref: 'techniques.yml#/components/schemas/technique'
        '400':
          description: 'Missing or invalid parameters were provided. The technique was not updated.'
        '404':
          description: 'A technique with the requested STIX id and modified date was not found.'
    delete:
      summary: 'Delete a technique'
      operationId: 'technique-delete'
      description: |
        This endpoint deletes a single version of a technique from the workspace.
        The technique is identified by its STIX id and modified date.
      tags:
        - 'Techniques'
      parameters:
        - name: stixId
          in: path
          description: 'STIX id of the technique to delete'
          required: true
          schema:
            type: string
        - name: modified
          in: path
          description: 'modified date of the technique to delete'
          required: true
          schema:
            type: string
      responses:
        '204':
          description: 'The technique was successfully deleted.'
        '404':
          description: 'A technique with the requested STIX id and modified date was not found.'

  /api/tactics:
    get:
      summary: 'Get a list of tactics'
      operationId: 'tactic-get-all'
      description: |
        This endpoint gets a list of tactics from the workspace.
        The list of tactics may include multiple versions of each tactic.
      tags:
        - 'Tactics'
      responses:
        '200':
          description: 'A list of tactics.'
          content:
            application/json:
              schema:
                type: array
                items:
<<<<<<< HEAD
                  $ref: '#/components/schemas/tactic'
=======
                  $ref: 'tactics.yml#/components/schemas/tactic'
>>>>>>> fe57b3a6

    post:
      summary: 'Create a tactic'
      operationId: 'tactic-create'
      description: |
        This endpoint creates a new tactic in the workspace.
        If the `stix.id` property is set, it creates a new version of an existing tactic.
        If the `stix.id` property is not set, it creates a new tactic, generating a STIX id for it.
      tags:
        - 'Tactics'
      requestBody:
        required: true
        content:
          application/json:
            schema:
<<<<<<< HEAD
              $ref: '#/components/schemas/tactic'
=======
              $ref: 'tactics.yml#/components/schemas/tactic'
>>>>>>> fe57b3a6
      responses:
        '201':
          description: 'The tactic has been successfully created.'
          content:
            application/json:
              schema:
<<<<<<< HEAD
                $ref: '#/components/schemas/tactic'
=======
                $ref: 'tactics.yml#/components/schemas/tactic'
>>>>>>> fe57b3a6
        '400':
          description: 'Missing or invalid parameters were provided. The tactic was not created.'
        '409':
          description: 'Duplicate `stix.id` and `stix.modified` properties. The tactic was not created.'

  /api/tactics/{stixId}:
    get:
      summary: 'Get one or more versions of a tactic'
      operationId: 'tactic-get-one-id'
      description: |
        This endpoint gets a list of one or more versions of a tactic from the workspace, identified by their STIX id.
      tags:
        - 'Tactics'
      parameters:
        - name: stixId
          in: path
          description: 'STIX id of the tactic to retrieve'
          required: true
          schema:
<<<<<<< HEAD
            type: string
        - name: versions
          in: query
          description: |
            The versions of the tactic to retrieve.
            `all` gets all versions of the tactic, `latest` gets only the latest version.
          schema:
            type: string
            enum:
              - all
              - latest
            default: latest
      responses:
        '200':
          description: 'A list of tactics matching the requested STIX id.'
          content:
            application/json:
              schema:
                type: array
                items:
                  $ref: '#/components/schemas/tactic'

  /api/tactics/{stixId}/modified/{modified}:
    get:
      summary: 'Gets the version of a tactic matching the STIX id and modified date'
      operationId: 'tactic-get-by-id-and-modified'
      description: |
        This endpoint gets a single version of a tactic from the workspace, identified by its STIX id and modified date.
      tags:
        - 'tactics'
      parameters:
        - name: stixId
          in: path
          description: 'STIX id of the tactic to retrieve'
          required: true
          schema:
            type: string
        - name: modified
          in: path
          description: 'modified date of the tactic to retrieve'
          required: true
          schema:
            type: string
      responses:
        '200':
          description: 'The version of a tactic matching the STIX id and modified date.'
          content:
            application/json:
              schema:
                $ref: '#/components/schemas/tactic'
        '404':
          description: 'A tactic with the requested STIX id and modified date was not found.'
    put:
      summary: 'Update a tactic'
      operationId: 'tactic-update'
      description: |
        This endpoint updates a single version of a tactic in the workspace, identified by its STIX id and modified date.
      tags:
        - 'Tactics'
      parameters:
        - name: stixId
          in: path
          description: 'STIX id of the tactic to update'
          required: true
          schema:
            type: string
        - name: modified
          in: path
          description: 'modified date of the tactic to update'
          required: true
          schema:
            type: string
      requestBody:
        required: true
        content:
          application/json:
            schema:
              $ref: '#/components/schemas/tactic'
      responses:
        '200':
          description: 'The tactic was updated.'
          content:
            application/json:
              schema:
                $ref: '#/components/schemas/tactic'
        '400':
          description: 'Missing or invalid parameters were provided. The tactic was not updated.'
        '404':
          description: 'A tactic with the requested STIX id and modified date was not found.'
    delete:
      summary: 'Delete a tactic'
      operationId: 'tactic-delete'
      description: |
        This endpoint deletes a single version of a tactic from the workspace.
        The tactic is identified by its STIX id and modified date.
      tags:
        - 'Tactics'
      parameters:
        - name: stixId
          in: path
          description: 'STIX id of the tactic to delete'
          required: true
          schema:
            type: string
        - name: modified
          in: path
          description: 'modified date of the tactic to delete'
          required: true
          schema:
            type: string
      responses:
        '204':
          description: 'The tactic was successfully deleted.'
        '404':
          description: 'A tactic with the requested STIX id and modified date was not found.'

  /api/groups:
    get:
      summary: 'Get a list of groups'
      operationId: 'group-get-all'
      description: |
        This endpoint gets a list of groups from the workspace.
        The list of groups may include multiple versions of each group.
      tags:
        - 'Groups'
      responses:
        '200':
          description: 'A list of groups.'
          content:
            application/json:
              schema:
                type: array
                items:
                  $ref: '#/components/schemas/group'

    post:
      summary: 'Create a group'
      operationId: 'group-create'
      description: |
        This endpoint creates a new group in the workspace.
        If the `stix.id` property is set, it creates a new version of an existing group.
        If the `stix.id` property is not set, it creates a new group, generating a STIX id for it.
      tags:
        - 'Groups'
      requestBody:
        required: true
        content:
          application/json:
            schema:
              $ref: '#/components/schemas/group'
      responses:
        '201':
          description: 'The group has been successfully created.'
          content:
            application/json:
              schema:
                $ref: '#/components/schemas/group'
        '400':
          description: 'Missing or invalid parameters were provided. The group was not created.'
        '409':
          description: 'Duplicate `stix.id` and `stix.modified` properties. The group was not created.'

  /api/groups/{stixId}:
    get:
      summary: 'Get one or more versions of a group'
      operationId: 'group-get-one-id'
      description: |
        This endpoint gets a list of one or more versions of a group from the workspace, identified by their STIX id.
      tags:
        - 'Groups'
      parameters:
        - name: stixId
          in: path
          description: 'STIX id of the group to retrieve'
          required: true
          schema:
            type: string
        - name: versions
          in: query
          description: |
            The versions of the group to retrieve.
            `all` gets all versions of the group, `latest` gets only the latest version.
          schema:
            type: string
            enum:
              - all
              - latest
            default: latest
      responses:
        '200':
          description: 'A list of groups matching the requested STIX id.'
          content:
            application/json:
              schema:
                type: array
                items:
                  $ref: '#/components/schemas/group'

  /api/groups/{stixId}/modified/{modified}:
    get:
      summary: 'Gets the version of a group matching the STIX id and modified date'
      operationId: 'group-get-by-id-and-modified'
      description: |
        This endpoint gets a single version of a group from the workspace, identified by its STIX id and modified date.
      tags:
        - 'Groups'
      parameters:
        - name: stixId
          in: path
          description: 'STIX id of the group to retrieve'
          required: true
          schema:
            type: string
        - name: modified
          in: path
          description: 'modified date of the group to retrieve'
          required: true
          schema:
            type: string
      responses:
        '200':
          description: 'The version of a group matching the STIX id and modified date.'
          content:
            application/json:
              schema:
                $ref: '#/components/schemas/group'
        '404':
          description: 'A group with the requested STIX id and modified date was not found.'
    put:
      summary: 'Update a group'
      operationId: 'group-update'
      description: |
        This endpoint updates a single version of a group in the workspace, identified by its STIX id and modified date.
      tags:
        - 'Groups'
      parameters:
        - name: stixId
          in: path
          description: 'STIX id of the group to update'
          required: true
          schema:
            type: string
        - name: modified
          in: path
          description: 'modified date of the group to update'
          required: true
          schema:
            type: string
      requestBody:
        required: true
        content:
          application/json:
            schema:
              $ref: '#/components/schemas/group'
      responses:
        '200':
          description: 'The group was updated.'
          content:
            application/json:
              schema:
                $ref: '#/components/schemas/group'
        '400':
          description: 'Missing or invalid parameters were provided. The group was not updated.'
        '404':
          description: 'A group with the requested STIX id and modified date was not found.'
    delete:
      summary: 'Delete a group'
      operationId: 'group-delete'
      description: |
        This endpoint deletes a single version of a group from the workspace.
        The group is identified by its STIX id and modified date.
      tags:
        - 'Groups'
      parameters:
        - name: stixId
          in: path
          description: 'STIX id of the group to delete'
          required: true
          schema:
            type: string
        - name: modified
          in: path
          description: 'modified date of the group to delete'
          required: true
          schema:
            type: string
      responses:
        '204':
          description: 'The group was successfully deleted.'
        '404':
          description: 'A group with the requested STIX id and modified date was not found.'

components:
  schemas:
    workspace:
      type: object
      required:
        - domains
      properties:
        # STIX common properties
        domains:
          type: array
          description: 'This property replaces x_mitre_collections'
          items:
=======
>>>>>>> fe57b3a6
            type: string
        - name: versions
          in: query
          description: |
            The versions of the tactic to retrieve.
            `all` gets all versions of the tactic, `latest` gets only the latest version.
          schema:
            type: string
            enum:
              - all
              - latest
            default: latest
      responses:
        '200':
          description: 'A list of tactics matching the requested STIX id.'
          content:
            application/json:
              schema:
                type: array
                items:
                  $ref: 'tactics.yml#/components/schemas/tactic'

<<<<<<< HEAD
    stix-common:
      type: object
      required:
        - type
        - spec_version
        - created
        - modified
      properties:
        # STIX common properties
        type:
          type: string
          pattern: '^(attack-pattern|x-mitre-tactic|intrusion-set)$'

        spec_version:
          type: string
          pattern: '^2.1$'
          example: '2.1'
        id:
          type: string
          example: 'attack-pattern--76abfbed-a92f-4e2a-953e-dc83f90ecddc'
        created:
          type: string
          format: date-time
        modified:
          type: string
          format: date-time
        created_by_ref:
          type: string
          example: 'identity--6444f546-6900-4456-b3b1-015c88d70dab'
        revoked:
          type: boolean
          example: false
        external_references:
          type: array
          items:
            $ref: '#/components/schemas/external_reference'
        object_marking_refs:
          type: array
          items:
=======
  /api/tactics/{stixId}/modified/{modified}:
    get:
      summary: 'Gets the version of a tactic matching the STIX id and modified date'
      operationId: 'tactic-get-by-id-and-modified'
      description: |
        This endpoint gets a single version of a tactic from the workspace, identified by its STIX id and modified date.
      tags:
        - 'tactics'
      parameters:
        - name: stixId
          in: path
          description: 'STIX id of the tactic to retrieve'
          required: true
          schema:
            type: string
        - name: modified
          in: path
          description: 'modified date of the tactic to retrieve'
          required: true
          schema:
            type: string
      responses:
        '200':
          description: 'The version of a tactic matching the STIX id and modified date.'
          content:
            application/json:
              schema:
                $ref: 'tactics.yml#/components/schemas/tactic'
        '404':
          description: 'A tactic with the requested STIX id and modified date was not found.'
    put:
      summary: 'Update a tactic'
      operationId: 'tactic-update'
      description: |
        This endpoint updates a single version of a tactic in the workspace, identified by its STIX id and modified date.
      tags:
        - 'Tactics'
      parameters:
        - name: stixId
          in: path
          description: 'STIX id of the tactic to update'
          required: true
          schema:
            type: string
        - name: modified
          in: path
          description: 'modified date of the tactic to update'
          required: true
          schema:
>>>>>>> fe57b3a6
            type: string
      requestBody:
        required: true
        content:
          application/json:
            schema:
              $ref: 'tactics.yml#/components/schemas/tactic'
      responses:
        '200':
          description: 'The tactic was updated.'
          content:
            application/json:
              schema:
                $ref: 'tactics.yml#/components/schemas/tactic'
        '400':
          description: 'Missing or invalid parameters were provided. The tactic was not updated.'
        '404':
          description: 'A tactic with the requested STIX id and modified date was not found.'
    delete:
      summary: 'Delete a tactic'
      operationId: 'tactic-delete'
      description: |
        This endpoint deletes a single version of a tactic from the workspace.
        The tactic is identified by its STIX id and modified date.
      tags:
        - 'Tactics'
      parameters:
        - name: stixId
          in: path
          description: 'STIX id of the tactic to delete'
          required: true
          schema:
            type: string
        - name: modified
          in: path
          description: 'modified date of the tactic to delete'
          required: true
          schema:
            type: string
      responses:
        '204':
          description: 'The tactic was successfully deleted.'
        '404':
          description: 'A tactic with the requested STIX id and modified date was not found.'

  /api/groups:
    get:
      summary: 'Get a list of groups'
      operationId: 'group-get-all'
      description: |
        This endpoint gets a list of groups from the workspace.
        The list of groups may include multiple versions of each group.
      tags:
        - 'Groups'
      responses:
        '200':
          description: 'A list of groups.'
          content:
            application/json:
              schema:
                type: array
                items:
                  $ref: 'groups.yml#/components/schemas/group'

    post:
      summary: 'Create a group'
      operationId: 'group-create'
      description: |
        This endpoint creates a new group in the workspace.
        If the `stix.id` property is set, it creates a new version of an existing group.
        If the `stix.id` property is not set, it creates a new group, generating a STIX id for it.
      tags:
        - 'Groups'
      requestBody:
        required: true
        content:
          application/json:
            schema:
              $ref: 'groups.yml#/components/schemas/group'
      responses:
        '201':
          description: 'The group has been successfully created.'
          content:
            application/json:
              schema:
                $ref: 'groups.yml#/components/schemas/group'
        '400':
          description: 'Missing or invalid parameters were provided. The group was not created.'
        '409':
          description: 'Duplicate `stix.id` and `stix.modified` properties. The group was not created.'

  /api/groups/{stixId}:
    get:
      summary: 'Get one or more versions of a group'
      operationId: 'group-get-one-id'
      description: |
        This endpoint gets a list of one or more versions of a group from the workspace, identified by their STIX id.
      tags:
        - 'Groups'
      parameters:
        - name: stixId
          in: path
          description: 'STIX id of the group to retrieve'
          required: true
          schema:
            type: string
        - name: versions
          in: query
          description: |
            The versions of the group to retrieve.
            `all` gets all versions of the group, `latest` gets only the latest version.
          schema:
            type: string
            enum:
              - all
              - latest
            default: latest
      responses:
        '200':
          description: 'A list of groups matching the requested STIX id.'
          content:
            application/json:
              schema:
                type: array
                items:
                  $ref: 'groups.yml#/components/schemas/group'

<<<<<<< HEAD
    tactic:
      type: object
      required:
        - workspace
        - stix
      properties:
        workspace:
          $ref: '#/components/schemas/workspace'
        stix:
          $ref: '#/components/schemas/x-mitre-tactic'
    
    x-mitre-tactic:
      allOf:
        - $ref: '#/components/schemas/stix-common'
        - type: object
          required:
            - name
          properties:
            # x-mitre-tactic specific properties
            name:
              type: string
              example: 'Collection'
            description:
              type: string
              example: "This is a tactic."
            # ATT&CK custom properties
            x_mitre_contributors:
              type: array
              items:
                type: string
            x_mitre_deprecated:
              type: boolean
              example: false            
            x_mitre_version:
              type: string
              example: '1.0'

    group:
      type: object
      required:
        - workspace
        - stix
      properties:
        workspace:
          $ref: '#/components/schemas/workspace'
        stix:
          $ref: '#/components/schemas/intrusion-set'
    
    intrusion-set:
      allOf:
        - $ref: '#/components/schemas/stix-common'
        - type: object
          required:
            - name
          properties:
            # intrusion-set specific properties
            name:
              type: string
              example: 'APT29'
            description:
              type: string
              example: 'This is an intrusion set (group)'
            # ATT&CK custom properties
            aliases:
              type: array
              items:
                type: string
            x_mitre_contributors:
              type: array
              items:
                type: string
            x_mitre_version:
              type: string
              example: '1.0'

=======
  /api/groups/{stixId}/modified/{modified}:
    get:
      summary: 'Gets the version of a group matching the STIX id and modified date'
      operationId: 'group-get-by-id-and-modified'
      description: |
        This endpoint gets a single version of a group from the workspace, identified by its STIX id and modified date.
      tags:
        - 'Groups'
      parameters:
        - name: stixId
          in: path
          description: 'STIX id of the group to retrieve'
          required: true
          schema:
            type: string
        - name: modified
          in: path
          description: 'modified date of the group to retrieve'
          required: true
          schema:
            type: string
      responses:
        '200':
          description: 'The version of a group matching the STIX id and modified date.'
          content:
            application/json:
              schema:
                $ref: 'groups.yml#/components/schemas/group'
        '404':
          description: 'A group with the requested STIX id and modified date was not found.'
    put:
      summary: 'Update a group'
      operationId: 'group-update'
      description: |
        This endpoint updates a single version of a group in the workspace, identified by its STIX id and modified date.
      tags:
        - 'Groups'
      parameters:
        - name: stixId
          in: path
          description: 'STIX id of the group to update'
          required: true
          schema:
            type: string
        - name: modified
          in: path
          description: 'modified date of the group to update'
          required: true
          schema:
            type: string
      requestBody:
        required: true
        content:
          application/json:
            schema:
              $ref: 'groups.yml#/components/schemas/group'
      responses:
        '200':
          description: 'The group was updated.'
          content:
            application/json:
              schema:
                $ref: 'groups.yml#/components/schemas/group'
        '400':
          description: 'Missing or invalid parameters were provided. The group was not updated.'
        '404':
          description: 'A group with the requested STIX id and modified date was not found.'
    delete:
      summary: 'Delete a group'
      operationId: 'group-delete'
      description: |
        This endpoint deletes a single version of a group from the workspace.
        The group is identified by its STIX id and modified date.
      tags:
        - 'Groups'
      parameters:
        - name: stixId
          in: path
          description: 'STIX id of the group to delete'
          required: true
          schema:
            type: string
        - name: modified
          in: path
          description: 'modified date of the group to delete'
          required: true
          schema:
            type: string
      responses:
        '204':
          description: 'The group was successfully deleted.'
        '404':
          description: 'A group with the requested STIX id and modified date was not found.'

components:
  schemas:
>>>>>>> fe57b3a6
    editor_identity:
      type: object
      description: 'This property replaces mitreId'
      properties:
        id:
          type: string
        name:
          type: string
      required:
        - id
<<<<<<< HEAD
        - name

    external_reference:
      type: object
      properties:
        source_name:
          type: string
          example: 'mitre-attack'
        description:
          type: string
        url:
          type: string
        external_id:
          type: string
      required:
        - source_name

    kill_chain_phase:
      type: object
      properties:
        kill_chain_name:
          type: string
        phase_name:
          type: string
      required:
        - kill_chain_name
        - phase_name
=======
        - name
>>>>>>> fe57b3a6
<|MERGE_RESOLUTION|>--- conflicted
+++ resolved
@@ -247,11 +247,7 @@
               schema:
                 type: array
                 items:
-<<<<<<< HEAD
-                  $ref: '#/components/schemas/tactic'
-=======
                   $ref: 'tactics.yml#/components/schemas/tactic'
->>>>>>> fe57b3a6
 
     post:
       summary: 'Create a tactic'
@@ -267,22 +263,14 @@
         content:
           application/json:
             schema:
-<<<<<<< HEAD
-              $ref: '#/components/schemas/tactic'
-=======
               $ref: 'tactics.yml#/components/schemas/tactic'
->>>>>>> fe57b3a6
       responses:
         '201':
           description: 'The tactic has been successfully created.'
           content:
             application/json:
               schema:
-<<<<<<< HEAD
-                $ref: '#/components/schemas/tactic'
-=======
                 $ref: 'tactics.yml#/components/schemas/tactic'
->>>>>>> fe57b3a6
         '400':
           description: 'Missing or invalid parameters were provided. The tactic was not created.'
         '409':
@@ -302,7 +290,6 @@
           description: 'STIX id of the tactic to retrieve'
           required: true
           schema:
-<<<<<<< HEAD
             type: string
         - name: versions
           in: query
@@ -323,7 +310,7 @@
               schema:
                 type: array
                 items:
-                  $ref: '#/components/schemas/tactic'
+                  $ref: 'tactics.yml#/components/schemas/tactic'
 
   /api/tactics/{stixId}/modified/{modified}:
     get:
@@ -352,7 +339,7 @@
           content:
             application/json:
               schema:
-                $ref: '#/components/schemas/tactic'
+                $ref: 'tactics.yml#/components/schemas/tactic'
         '404':
           description: 'A tactic with the requested STIX id and modified date was not found.'
     put:
@@ -374,354 +361,6 @@
           description: 'modified date of the tactic to update'
           required: true
           schema:
-            type: string
-      requestBody:
-        required: true
-        content:
-          application/json:
-            schema:
-              $ref: '#/components/schemas/tactic'
-      responses:
-        '200':
-          description: 'The tactic was updated.'
-          content:
-            application/json:
-              schema:
-                $ref: '#/components/schemas/tactic'
-        '400':
-          description: 'Missing or invalid parameters were provided. The tactic was not updated.'
-        '404':
-          description: 'A tactic with the requested STIX id and modified date was not found.'
-    delete:
-      summary: 'Delete a tactic'
-      operationId: 'tactic-delete'
-      description: |
-        This endpoint deletes a single version of a tactic from the workspace.
-        The tactic is identified by its STIX id and modified date.
-      tags:
-        - 'Tactics'
-      parameters:
-        - name: stixId
-          in: path
-          description: 'STIX id of the tactic to delete'
-          required: true
-          schema:
-            type: string
-        - name: modified
-          in: path
-          description: 'modified date of the tactic to delete'
-          required: true
-          schema:
-            type: string
-      responses:
-        '204':
-          description: 'The tactic was successfully deleted.'
-        '404':
-          description: 'A tactic with the requested STIX id and modified date was not found.'
-
-  /api/groups:
-    get:
-      summary: 'Get a list of groups'
-      operationId: 'group-get-all'
-      description: |
-        This endpoint gets a list of groups from the workspace.
-        The list of groups may include multiple versions of each group.
-      tags:
-        - 'Groups'
-      responses:
-        '200':
-          description: 'A list of groups.'
-          content:
-            application/json:
-              schema:
-                type: array
-                items:
-                  $ref: '#/components/schemas/group'
-
-    post:
-      summary: 'Create a group'
-      operationId: 'group-create'
-      description: |
-        This endpoint creates a new group in the workspace.
-        If the `stix.id` property is set, it creates a new version of an existing group.
-        If the `stix.id` property is not set, it creates a new group, generating a STIX id for it.
-      tags:
-        - 'Groups'
-      requestBody:
-        required: true
-        content:
-          application/json:
-            schema:
-              $ref: '#/components/schemas/group'
-      responses:
-        '201':
-          description: 'The group has been successfully created.'
-          content:
-            application/json:
-              schema:
-                $ref: '#/components/schemas/group'
-        '400':
-          description: 'Missing or invalid parameters were provided. The group was not created.'
-        '409':
-          description: 'Duplicate `stix.id` and `stix.modified` properties. The group was not created.'
-
-  /api/groups/{stixId}:
-    get:
-      summary: 'Get one or more versions of a group'
-      operationId: 'group-get-one-id'
-      description: |
-        This endpoint gets a list of one or more versions of a group from the workspace, identified by their STIX id.
-      tags:
-        - 'Groups'
-      parameters:
-        - name: stixId
-          in: path
-          description: 'STIX id of the group to retrieve'
-          required: true
-          schema:
-            type: string
-        - name: versions
-          in: query
-          description: |
-            The versions of the group to retrieve.
-            `all` gets all versions of the group, `latest` gets only the latest version.
-          schema:
-            type: string
-            enum:
-              - all
-              - latest
-            default: latest
-      responses:
-        '200':
-          description: 'A list of groups matching the requested STIX id.'
-          content:
-            application/json:
-              schema:
-                type: array
-                items:
-                  $ref: '#/components/schemas/group'
-
-  /api/groups/{stixId}/modified/{modified}:
-    get:
-      summary: 'Gets the version of a group matching the STIX id and modified date'
-      operationId: 'group-get-by-id-and-modified'
-      description: |
-        This endpoint gets a single version of a group from the workspace, identified by its STIX id and modified date.
-      tags:
-        - 'Groups'
-      parameters:
-        - name: stixId
-          in: path
-          description: 'STIX id of the group to retrieve'
-          required: true
-          schema:
-            type: string
-        - name: modified
-          in: path
-          description: 'modified date of the group to retrieve'
-          required: true
-          schema:
-            type: string
-      responses:
-        '200':
-          description: 'The version of a group matching the STIX id and modified date.'
-          content:
-            application/json:
-              schema:
-                $ref: '#/components/schemas/group'
-        '404':
-          description: 'A group with the requested STIX id and modified date was not found.'
-    put:
-      summary: 'Update a group'
-      operationId: 'group-update'
-      description: |
-        This endpoint updates a single version of a group in the workspace, identified by its STIX id and modified date.
-      tags:
-        - 'Groups'
-      parameters:
-        - name: stixId
-          in: path
-          description: 'STIX id of the group to update'
-          required: true
-          schema:
-            type: string
-        - name: modified
-          in: path
-          description: 'modified date of the group to update'
-          required: true
-          schema:
-            type: string
-      requestBody:
-        required: true
-        content:
-          application/json:
-            schema:
-              $ref: '#/components/schemas/group'
-      responses:
-        '200':
-          description: 'The group was updated.'
-          content:
-            application/json:
-              schema:
-                $ref: '#/components/schemas/group'
-        '400':
-          description: 'Missing or invalid parameters were provided. The group was not updated.'
-        '404':
-          description: 'A group with the requested STIX id and modified date was not found.'
-    delete:
-      summary: 'Delete a group'
-      operationId: 'group-delete'
-      description: |
-        This endpoint deletes a single version of a group from the workspace.
-        The group is identified by its STIX id and modified date.
-      tags:
-        - 'Groups'
-      parameters:
-        - name: stixId
-          in: path
-          description: 'STIX id of the group to delete'
-          required: true
-          schema:
-            type: string
-        - name: modified
-          in: path
-          description: 'modified date of the group to delete'
-          required: true
-          schema:
-            type: string
-      responses:
-        '204':
-          description: 'The group was successfully deleted.'
-        '404':
-          description: 'A group with the requested STIX id and modified date was not found.'
-
-components:
-  schemas:
-    workspace:
-      type: object
-      required:
-        - domains
-      properties:
-        # STIX common properties
-        domains:
-          type: array
-          description: 'This property replaces x_mitre_collections'
-          items:
-=======
->>>>>>> fe57b3a6
-            type: string
-        - name: versions
-          in: query
-          description: |
-            The versions of the tactic to retrieve.
-            `all` gets all versions of the tactic, `latest` gets only the latest version.
-          schema:
-            type: string
-            enum:
-              - all
-              - latest
-            default: latest
-      responses:
-        '200':
-          description: 'A list of tactics matching the requested STIX id.'
-          content:
-            application/json:
-              schema:
-                type: array
-                items:
-                  $ref: 'tactics.yml#/components/schemas/tactic'
-
-<<<<<<< HEAD
-    stix-common:
-      type: object
-      required:
-        - type
-        - spec_version
-        - created
-        - modified
-      properties:
-        # STIX common properties
-        type:
-          type: string
-          pattern: '^(attack-pattern|x-mitre-tactic|intrusion-set)$'
-
-        spec_version:
-          type: string
-          pattern: '^2.1$'
-          example: '2.1'
-        id:
-          type: string
-          example: 'attack-pattern--76abfbed-a92f-4e2a-953e-dc83f90ecddc'
-        created:
-          type: string
-          format: date-time
-        modified:
-          type: string
-          format: date-time
-        created_by_ref:
-          type: string
-          example: 'identity--6444f546-6900-4456-b3b1-015c88d70dab'
-        revoked:
-          type: boolean
-          example: false
-        external_references:
-          type: array
-          items:
-            $ref: '#/components/schemas/external_reference'
-        object_marking_refs:
-          type: array
-          items:
-=======
-  /api/tactics/{stixId}/modified/{modified}:
-    get:
-      summary: 'Gets the version of a tactic matching the STIX id and modified date'
-      operationId: 'tactic-get-by-id-and-modified'
-      description: |
-        This endpoint gets a single version of a tactic from the workspace, identified by its STIX id and modified date.
-      tags:
-        - 'tactics'
-      parameters:
-        - name: stixId
-          in: path
-          description: 'STIX id of the tactic to retrieve'
-          required: true
-          schema:
-            type: string
-        - name: modified
-          in: path
-          description: 'modified date of the tactic to retrieve'
-          required: true
-          schema:
-            type: string
-      responses:
-        '200':
-          description: 'The version of a tactic matching the STIX id and modified date.'
-          content:
-            application/json:
-              schema:
-                $ref: 'tactics.yml#/components/schemas/tactic'
-        '404':
-          description: 'A tactic with the requested STIX id and modified date was not found.'
-    put:
-      summary: 'Update a tactic'
-      operationId: 'tactic-update'
-      description: |
-        This endpoint updates a single version of a tactic in the workspace, identified by its STIX id and modified date.
-      tags:
-        - 'Tactics'
-      parameters:
-        - name: stixId
-          in: path
-          description: 'STIX id of the tactic to update'
-          required: true
-          schema:
-            type: string
-        - name: modified
-          in: path
-          description: 'modified date of the tactic to update'
-          required: true
-          schema:
->>>>>>> fe57b3a6
             type: string
       requestBody:
         required: true
@@ -849,83 +488,6 @@
                 items:
                   $ref: 'groups.yml#/components/schemas/group'
 
-<<<<<<< HEAD
-    tactic:
-      type: object
-      required:
-        - workspace
-        - stix
-      properties:
-        workspace:
-          $ref: '#/components/schemas/workspace'
-        stix:
-          $ref: '#/components/schemas/x-mitre-tactic'
-    
-    x-mitre-tactic:
-      allOf:
-        - $ref: '#/components/schemas/stix-common'
-        - type: object
-          required:
-            - name
-          properties:
-            # x-mitre-tactic specific properties
-            name:
-              type: string
-              example: 'Collection'
-            description:
-              type: string
-              example: "This is a tactic."
-            # ATT&CK custom properties
-            x_mitre_contributors:
-              type: array
-              items:
-                type: string
-            x_mitre_deprecated:
-              type: boolean
-              example: false            
-            x_mitre_version:
-              type: string
-              example: '1.0'
-
-    group:
-      type: object
-      required:
-        - workspace
-        - stix
-      properties:
-        workspace:
-          $ref: '#/components/schemas/workspace'
-        stix:
-          $ref: '#/components/schemas/intrusion-set'
-    
-    intrusion-set:
-      allOf:
-        - $ref: '#/components/schemas/stix-common'
-        - type: object
-          required:
-            - name
-          properties:
-            # intrusion-set specific properties
-            name:
-              type: string
-              example: 'APT29'
-            description:
-              type: string
-              example: 'This is an intrusion set (group)'
-            # ATT&CK custom properties
-            aliases:
-              type: array
-              items:
-                type: string
-            x_mitre_contributors:
-              type: array
-              items:
-                type: string
-            x_mitre_version:
-              type: string
-              example: '1.0'
-
-=======
   /api/groups/{stixId}/modified/{modified}:
     get:
       summary: 'Gets the version of a group matching the STIX id and modified date'
@@ -1022,7 +584,6 @@
 
 components:
   schemas:
->>>>>>> fe57b3a6
     editor_identity:
       type: object
       description: 'This property replaces mitreId'
@@ -1033,34 +594,4 @@
           type: string
       required:
         - id
-<<<<<<< HEAD
-        - name
-
-    external_reference:
-      type: object
-      properties:
-        source_name:
-          type: string
-          example: 'mitre-attack'
-        description:
-          type: string
-        url:
-          type: string
-        external_id:
-          type: string
-      required:
-        - source_name
-
-    kill_chain_phase:
-      type: object
-      properties:
-        kill_chain_name:
-          type: string
-        phase_name:
-          type: string
-      required:
-        - kill_chain_name
-        - phase_name
-=======
-        - name
->>>>>>> fe57b3a6
+        - name