paths:
  /api/data-sources:
    get:
      summary: 'Get a list of data sources'
      operationId: 'data-source-get-all'
      description: |
        This endpoint gets a list of data sources from the workspace.
        The list of data sources may include multiple versions of each data source.
      tags:
        - 'Data Sources'
      parameters:
        - name: limit
          in: query
          description: |
            The number of data sources to retrieve.
            The default (0) will retrieve all data sources.
          schema:
            type: number
            default: 0
        - name: offset
          in: query
          description: |
            The number of data sources to skip.
            The default (0) will start with the first data source.
          schema:
            type: number
            default: 0
        - name: state
          in: query
          description: |
            State of the object in the editing workflow.
            If this parameter is not set, objects will be retrieved regardless of state.
            This parameter may be set multiple times to retrieve objects with any of the provided states.
          schema:
            oneOf:
              - type: string
              - type: array
                items:
                  type: string
          example: 'work-in-progress'
        - name: includeRevoked
          in: query
          description: |
            Whether to include objects that have the `revoked` property set to true.
          schema:
            type: boolean
            default: false
        - name: includeDeprecated
          in: query
          description: |
            Whether to include objects that have the `x_mitre_deprecated` property set to true.
          schema:
            type: boolean
            default: false
        - name: search
          in: query
          description: |
            Only return objects where the provided search text occurs in the `name` or `description`.
            The search is case-insensitive.
          schema:
            type: string
          allowReserved: true
          example: 'windows'
        - name: includePagination
          in: query
          description: |
            Whether to include pagination data in the returned value.
            Wraps returned objects in a larger object.
          schema:
            type: boolean
            default: false
      responses:
        '200':
          description: 'A list of data sources.'
          content:
            application/json:
              schema:
                type: array
                items:
                  $ref: '../components/data-sources.yml#/components/schemas/data-source'

    post:
      summary: 'Create a data source'
      operationId: 'data-source-create'
      description: |
        This endpoint creates a new data source in the workspace.
        If the `stix.id` property is set, it creates a new version of an existing data source.
        If the `stix.id` property is not set, it creates a new data source, generating a STIX id for it.
      tags:
        - 'Data Sources'
      requestBody:
        required: true
        content:
          application/json:
            schema:
              $ref: '../components/data-sources.yml#/components/schemas/data-source'
      responses:
        '201':
          description: 'The data source has been successfully created.'
          content:
            application/json:
              schema:
                $ref: '../components/data-sources.yml#/components/schemas/data-source'
        '400':
          description: 'Missing or invalid parameters were provided. The data source was not created.'
        '409':
          description: 'Duplicate `stix.id` and `stix.modified` properties. The data source was not created.'

  /api/data-sources/{stixId}:
    get:
      summary: 'Get one or more versions of a data source'
      operationId: 'data-source-get-one-id'
      description: |
        This endpoint gets a list of one or more versions of a data source from the workspace, identified by their STIX id.
      tags:
        - 'Data Sources'
      parameters:
        - name: stixId
          in: path
          description: 'STIX id of the data source to retrieve'
          required: true
          schema:
            type: string
        - name: versions
          in: query
          description: |
            The versions of the data source to retrieve.
            `all` gets all versions of the data source, `latest` gets only the latest version.
          schema:
            type: string
            enum:
              - all
              - latest
            default: latest
        - name: retrieveDataComponents
          in: query
          description: |
            Retrieve the data components that reference the data source.
            Note that this option always retrieves the latest version of a data component.
          schema:
            type: boolean
            default: false
      responses:
        '200':
          description: 'A list of data sources matching the requested STIX id.'
          content:
            application/json:
              schema:
                type: array
                items:
                  $ref: '../components/data-sources.yml#/components/schemas/data-source'
        '404':
          description: 'A data source with the requested STIX id was not found.'
    delete:
      summary: 'Delete a data source'
<<<<<<< HEAD
      operationId: 'data-source-deleteAll'
=======
      operationId: 'data-source-delete-all'
>>>>>>> 583eee54
      description: |
        This endpoint deletes all versions of a data source from the workspace.
        The data source is identified by its STIX id.
      tags:
        - 'Data source'
      parameters:
        - name: stixId
          in: path
          description: 'STIX id of the data source to delete'
          required: true
          schema:
            type: string
      responses:
        '204':
          description: 'All the data source versions were successfully deleted.'
          
  /api/data-sources/{stixId}/modified/{modified}:
    get:
      summary: 'Gets the version of a data source matching the STIX id and modified date'
      operationId: 'data-source-get-by-id-and-modified'
      description: |
        This endpoint gets a single version of a data source from the workspace, identified by its STIX id and modified date.
      tags:
        - 'Data Sources'
      parameters:
        - name: stixId
          in: path
          description: 'STIX id of the data source to retrieve'
          required: true
          schema:
            type: string
        - name: modified
          in: path
          description: 'modified date of the data source to retrieve'
          required: true
          schema:
            type: string
        - name: retrieveDataComponents
          in: query
          description: |
            Retrieve the data components that reference the data source.
            Note that this option always retrieves the latest version of a data component.
          schema:
            type: boolean
            default: false
      responses:
        '200':
          description: 'The version of a data source matching the STIX id and modified date.'
          content:
            application/json:
              schema:
                $ref: '../components/data-sources.yml#/components/schemas/data-source'
        '404':
          description: 'A data source with the requested STIX id and modified date was not found.'
    put:
      summary: 'Update a data source'
      operationId: 'data-source-update'
      description: |
        This endpoint updates a single version of a data source in the workspace, identified by its STIX id and modified date.
      tags:
        - 'Data Sources'
      parameters:
        - name: stixId
          in: path
          description: 'STIX id of the data source to update'
          required: true
          schema:
            type: string
        - name: modified
          in: path
          description: 'modified date of the data source to update'
          required: true
          schema:
            type: string
      requestBody:
        required: true
        content:
          application/json:
            schema:
              $ref: '../components/data-sources.yml#/components/schemas/data-source'
      responses:
        '200':
          description: 'The data source was updated.'
          content:
            application/json:
              schema:
                $ref: '../components/data-sources.yml#/components/schemas/data-source'
        '400':
          description: 'Missing or invalid parameters were provided. The data source was not updated.'
        '404':
          description: 'A data source with the requested STIX id and modified date was not found.'
    delete:
      summary: 'Delete a data source'
      operationId: 'data-source-delete'
      description: |
        This endpoint deletes a single version of a data source from the workspace.
        The data source is identified by its STIX id and modified date.
      tags:
        - 'Data Sources'
      parameters:
        - name: stixId
          in: path
          description: 'STIX id of the data source to delete'
          required: true
          schema:
            type: string
        - name: modified
          in: path
          description: 'modified date of the data source to delete'
          required: true
          schema:
            type: string
      responses:
        '204':
          description: 'The data source was successfully deleted.'
        '404':
          description: 'A data source with the requested STIX id and modified date was not found.'<|MERGE_RESOLUTION|>--- conflicted
+++ resolved
@@ -153,11 +153,7 @@
           description: 'A data source with the requested STIX id was not found.'
     delete:
       summary: 'Delete a data source'
-<<<<<<< HEAD
-      operationId: 'data-source-deleteAll'
-=======
       operationId: 'data-source-delete-all'
->>>>>>> 583eee54
       description: |
         This endpoint deletes all versions of a data source from the workspace.
         The data source is identified by its STIX id.
