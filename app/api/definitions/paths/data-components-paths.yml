paths:
  /api/data-components:
    get:
      summary: 'Get a list of data components'
      operationId: 'data-component-get-all'
      description: |
        This endpoint gets a list of data components from the workspace.
        The list of data components may include multiple versions of each data component.
      tags:
        - 'Data Components'
      parameters:
        - name: limit
          in: query
          description: |
            The number of data components to retrieve.
            The default (0) will retrieve all data components.
          schema:
            type: number
            default: 0
        - name: offset
          in: query
          description: |
            The number of data components to skip.
            The default (0) will start with the first data component.
          schema:
            type: number
            default: 0
        - name: state
          in: query
          description: |
            State of the object in the editing workflow.
            If this parameter is not set, objects will be retrieved regardless of state.
            This parameter may be set multiple times to retrieve objects with any of the provided states.
          schema:
            oneOf:
              - type: string
              - type: array
                items:
                  type: string
          example: 'work-in-progress'
        - name: includeRevoked
          in: query
          description: |
            Whether to include objects that have the `revoked` property set to true.
          schema:
            type: boolean
            default: false
        - name: includeDeprecated
          in: query
          description: |
            Whether to include objects that have the `x_mitre_deprecated` property set to true.
          schema:
            type: boolean
            default: false
        - name: search
          in: query
          description: |
            Only return objects where the provided search text occurs in the `name` or `description`.
            The search is case-insensitive.
          schema:
            type: string
          allowReserved: true
          example: 'windows'
        - name: includePagination
          in: query
          description: |
            Whether to include pagination data in the returned value.
            Wraps returned objects in a larger object.
          schema:
            type: boolean
            default: false
      responses:
        '200':
          description: 'A list of data components.'
          content:
            application/json:
              schema:
                type: array
                items:
                  $ref: '../components/data-components.yml#/components/schemas/data-component'

    post:
      summary: 'Create a data component'
      operationId: 'data-component-create'
      description: |
        This endpoint creates a new data component in the workspace.
        If the `stix.id` property is set, it creates a new version of an existing data component.
        If the `stix.id` property is not set, it creates a new data component, generating a STIX id for it.
      tags:
        - 'Data Components'
      requestBody:
        required: true
        content:
          application/json:
            schema:
              $ref: '../components/data-components.yml#/components/schemas/data-component'
      responses:
        '201':
          description: 'The data component has been successfully created.'
          content:
            application/json:
              schema:
                $ref: '../components/data-components.yml#/components/schemas/data-component'
        '400':
          description: 'Missing or invalid parameters were provided. The data component was not created.'
        '409':
          description: 'Duplicate `stix.id` and `stix.modified` properties. The data component was not created.'

  /api/data-components/{stixId}:
    get:
      summary: 'Get one or more versions of a data component'
      operationId: 'data-component-get-one-id'
      description: |
        This endpoint gets a list of one or more versions of a data component from the workspace, identified by their STIX id.
      tags:
        - 'Data Components'
      parameters:
        - name: stixId
          in: path
          description: 'STIX id of the data component to retrieve'
          required: true
          schema:
            type: string
        - name: versions
          in: query
          description: |
            The versions of the data component to retrieve.
            `all` gets all versions of the data component, `latest` gets only the latest version.
          schema:
            type: string
            enum:
              - all
              - latest
            default: latest
      responses:
        '200':
          description: 'A list of data components matching the requested STIX id.'
          content:
            application/json:
              schema:
                type: array
                items:
                  $ref: '../components/data-components.yml#/components/schemas/data-component'
        '404':
          description: 'A data component with the requested STIX id was not found.'
    delete:
      summary: 'Delete a data component'
<<<<<<< HEAD
      operationId: 'data-component-deleteAll'
=======
      operationId: 'data-component-delete-all'
>>>>>>> 583eee54
      description: |
        This endpoint deletes all versions of a data component from the workspace.
        The data component is identified by its STIX id.
      tags:
        - 'Data Components'
      parameters:
        - name: stixId
          in: path
          description: 'STIX id of the data component to delete'
          required: true
          schema:
            type: string
      responses:
        '204':
          description: 'All the data component versions were successfully deleted.'
        '404':
          description: 'A data component with the requested STIX id was not found.'
          
  /api/data-components/{stixId}/modified/{modified}:
    get:
      summary: 'Gets the version of a data component matching the STIX id and modified date'
      operationId: 'data-component-get-by-id-and-modified'
      description: |
        This endpoint gets a single version of a data component from the workspace, identified by its STIX id and modified date.
      tags:
        - 'Data Components'
      parameters:
        - name: stixId
          in: path
          description: 'STIX id of the data component to retrieve'
          required: true
          schema:
            type: string
        - name: modified
          in: path
          description: 'modified date of the data component to retrieve'
          required: true
          schema:
            type: string
      responses:
        '200':
          description: 'The version of a data component matching the STIX id and modified date.'
          content:
            application/json:
              schema:
                $ref: '../components/data-components.yml#/components/schemas/data-component'
        '404':
          description: 'A data component with the requested STIX id and modified date was not found.'
    put:
      summary: 'Update a data component'
      operationId: 'data-component-update'
      description: |
        This endpoint updates a single version of a data component in the workspace, identified by its STIX id and modified date.
      tags:
        - 'Data Components'
      parameters:
        - name: stixId
          in: path
          description: 'STIX id of the data component to update'
          required: true
          schema:
            type: string
        - name: modified
          in: path
          description: 'modified date of the data component to update'
          required: true
          schema:
            type: string
      requestBody:
        required: true
        content:
          application/json:
            schema:
              $ref: '../components/data-components.yml#/components/schemas/data-component'
      responses:
        '200':
          description: 'The data component was updated.'
          content:
            application/json:
              schema:
                $ref: '../components/data-components.yml#/components/schemas/data-component'
        '400':
          description: 'Missing or invalid parameters were provided. The data component was not updated.'
        '404':
          description: 'A data component with the requested STIX id and modified date was not found.'
    delete:
      summary: 'Delete a data component'
      operationId: 'data-component-delete'
      description: |
        This endpoint deletes a single version of a data component from the workspace.
        The data component is identified by its STIX id and modified date.
      tags:
        - 'Data Components'
      parameters:
        - name: stixId
          in: path
          description: 'STIX id of the data component to delete'
          required: true
          schema:
            type: string
        - name: modified
          in: path
          description: 'modified date of the data component to delete'
          required: true
          schema:
            type: string
      responses:
        '204':
          description: 'The data component was successfully deleted.'
        '404':
          description: 'A data component with the requested STIX id and modified date was not found.'<|MERGE_RESOLUTION|>--- conflicted
+++ resolved
@@ -145,11 +145,7 @@
           description: 'A data component with the requested STIX id was not found.'
     delete:
       summary: 'Delete a data component'
-<<<<<<< HEAD
-      operationId: 'data-component-deleteAll'
-=======
       operationId: 'data-component-delete-all'
->>>>>>> 583eee54
       description: |
         This endpoint deletes all versions of a data component from the workspace.
         The data component is identified by its STIX id.
