--- conflicted
+++ resolved
@@ -146,11 +146,7 @@
           description: 'A matrix with the requested STIX id was not found.'
     delete:
       summary: 'Delete a matrix'
-<<<<<<< HEAD
-      operationId: 'matrix-deleteAll'
-=======
       operationId: 'matrix-delete-all'
->>>>>>> 583eee54
       description: |
         This endpoint deletes all versions of a matrix from the workspace.
         The matrix is identified by its STIX id.
