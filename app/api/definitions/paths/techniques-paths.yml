paths:
  /api/techniques:
    get:
      summary: 'Get a list of techniques'
      operationId: 'technique-get-all'
      description: |
        This endpoint retrieves a list of techniques from the workspace.
        If there are multiple versions of a technique, only the latest version (based on the `modified` property) will be returned.
        In addition, the `state`, `includeRevoked`, and `includeDeprecated` filters are only applied to the latest version of a technique.
      tags:
        - 'Techniques'
      parameters:
        - name: limit
          in: query
          description: |
            The number of techniques to retrieve.
            The default (0) will retrieve all techniques.
          schema:
            type: number
            default: 0
        - name: offset
          in: query
          description: |
            The number of techniques to skip.
            The default (0) will start with the first technique.
          schema:
            type: number
            default: 0
        - name: state
          in: query
          description: |
            State of the object in the editing workflow.
            If this parameter is not set, objects will be retrieved regardless of state.
            This parameter may be set multiple times to retrieve objects with any of the provided states.
          schema:
            oneOf:
              - type: string
              - type: array
                items:
                  type: string
          example: 'work-in-progress'
        - name: includeRevoked
          in: query
          description: |
            Whether to include objects that have the `revoked` property set to true.
          schema:
            type: boolean
            default: false
        - name: includeDeprecated
          in: query
          description: |
            Whether to include objects that have the `x_mitre_deprecated` property set to true.
          schema:
            type: boolean
            default: false
        - name: search
          in: query
          description: |
            Only return objects where the provided search text occurs in the `name` or `description`.
            The search is case-insensitive.
          schema:
            type: string
          allowReserved: true
          example: 'windows'
        - name: includePagination
          in: query
          description: |
            Whether to include pagination data in the returned value.
            Wraps returned objects in a larger object.
          schema:
            type: boolean
            default: false
      responses:
        '200':
          description: 'A list of techniques.'
          content:
            application/json:
              schema:
                type: array
                items:
                  $ref: '../components/techniques.yml#/components/schemas/technique'

    post:
      summary: 'Create a technique'
      operationId: 'technique-create'
      description: |
        This endpoint creates a new technique in the workspace.
        If the `stix.id` property is set, it creates a new version of an existing technique.
        If the `stix.id` property is not set, it creates a new technique, generating a STIX id for it.
      tags:
        - 'Techniques'
      requestBody:
        required: true
        content:
          application/json:
            schema:
              $ref: '../components/techniques.yml#/components/schemas/technique'
      responses:
        '201':
          description: 'The technique has been successfully created.'
          content:
            application/json:
              schema:
                $ref: '../components/techniques.yml#/components/schemas/technique'
        '400':
          description: 'Missing or invalid parameters were provided. The technique was not created.'
        '409':
          description: 'Duplicate `stix.id` and `stix.modified` properties. The technique was not created.'

  /api/techniques/{stixId}:
    get:
      summary: 'Get one or more versions of a technique'
      operationId: 'technique-get-one-id'
      description: |
        This endpoint gets a list of one or more versions of a technique from the workspace, identified by their STIX id.
      tags:
        - 'Techniques'
      parameters:
        - name: stixId
          in: path
          description: 'STIX id of the technique to retrieve'
          required: true
          schema:
            type: string
        - name: versions
          in: query
          description: |
            The versions of the technique to retrieve.
            `all` gets all versions of the technique, `latest` gets only the latest version.
          schema:
            type: string
            enum:
              - all
              - latest
            default: latest
      responses:
        '200':
          description: 'A list of techniques matching the requested STIX id.'
          content:
            application/json:
              schema:
                type: array
                items:
                  $ref: '../components/techniques.yml#/components/schemas/technique'
        '404':
          description: 'A technique with the requested STIX id was not found.'
    delete:
      summary: 'Delete a technique'
<<<<<<< HEAD
      operationId: 'technique-deleteAll'
=======
      operationId: 'technique-delete-all'
>>>>>>> 583eee54
      description: |
        This endpoint deletes all versions of a technique from the workspace.
        The technique is identified by its STIX id.
      tags:
        - 'Techniques'
      parameters:
        - name: stixId
          in: path
          description: 'STIX id of the technique to delete'
          required: true
          schema:
            type: string
      responses:
        '204':
          description: 'All the technique versions were successfully deleted.'
        '404':
          description: 'A technique with the requested STIX id was not found.'

  /api/techniques/{stixId}/modified/{modified}:
    get:
      summary: 'Gets the version of a technique matching the STIX id and modified date'
      operationId: 'technique-get-by-id-and-modified'
      description: |
        This endpoint gets a single version of a technique from the workspace, identified by its STIX id and modified date.
      tags:
        - 'Techniques'
      parameters:
        - name: stixId
          in: path
          description: 'STIX id of the technique to retrieve'
          required: true
          schema:
            type: string
        - name: modified
          in: path
          description: 'modified date of the technique to retrieve'
          required: true
          schema:
            type: string
      responses:
        '200':
          description: 'The version of a technique matching the STIX id and modified date.'
          content:
            application/json:
              schema:
                $ref: '../components/techniques.yml#/components/schemas/technique'
        '404':
          description: 'A technique with the requested STIX id and modified date was not found.'
    put:
      summary: 'Update a technique'
      operationId: 'technique-update'
      description: |
        This endpoint updates a single version of a technique in the workspace, identified by its STIX id and modified date.
      tags:
        - 'Techniques'
      parameters:
        - name: stixId
          in: path
          description: 'STIX id of the technique to update'
          required: true
          schema:
            type: string
        - name: modified
          in: path
          description: 'modified date of the technique to update'
          required: true
          schema:
            type: string
      requestBody:
        required: true
        content:
          application/json:
            schema:
              $ref: '../components/techniques.yml#/components/schemas/technique'
      responses:
        '200':
          description: 'The technique was updated.'
          content:
            application/json:
              schema:
                $ref: '../components/techniques.yml#/components/schemas/technique'
        '400':
          description: 'Missing or invalid parameters were provided. The technique was not updated.'
        '404':
          description: 'A technique with the requested STIX id and modified date was not found.'
    delete:
      summary: 'Delete a technique'
      operationId: 'technique-delete'
      description: |
        This endpoint deletes a single version of a technique from the workspace.
        The technique is identified by its STIX id and modified date.
      tags:
        - 'Techniques'
      parameters:
        - name: stixId
          in: path
          description: 'STIX id of the technique to delete'
          required: true
          schema:
            type: string
        - name: modified
          in: path
          description: 'modified date of the technique to delete'
          required: true
          schema:
            type: string
      responses:
        '204':
          description: 'The technique was successfully deleted.'
        '404':
          description: 'A technique with the requested STIX id and modified date was not found.'<|MERGE_RESOLUTION|>--- conflicted
+++ resolved
@@ -146,11 +146,7 @@
           description: 'A technique with the requested STIX id was not found.'
     delete:
       summary: 'Delete a technique'
-<<<<<<< HEAD
-      operationId: 'technique-deleteAll'
-=======
       operationId: 'technique-delete-all'
->>>>>>> 583eee54
       description: |
         This endpoint deletes all versions of a technique from the workspace.
         The technique is identified by its STIX id.
