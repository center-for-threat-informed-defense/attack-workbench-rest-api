--- conflicted
+++ resolved
@@ -137,11 +137,7 @@
           description: 'An identity with the requested STIX id was not found.'
     delete:
       summary: 'Delete a identity'
-<<<<<<< HEAD
-      operationId: 'identity-deleteAll'
-=======
       operationId: 'identity-delete-all'
->>>>>>> 583eee54
       description: |
         This endpoint deletes all versions of a identity from the workspace.
         The identity is identified by its STIX id.
