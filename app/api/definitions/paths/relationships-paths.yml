--- conflicted
+++ resolved
@@ -213,11 +213,7 @@
           description: 'A relationship with the requested STIX id was not found.'
     delete:
       summary: 'Delete a relationship'
-<<<<<<< HEAD
-      operationId: 'relationship-deleteAll'
-=======
       operationId: 'relationship-delete-all'
->>>>>>> 583eee54
       description: |
         This endpoint deletes all versions of a relationship from the workspace.
         The relationship is identified by its STIX id.
@@ -230,7 +226,6 @@
           required: true
           schema:
             type: string
-<<<<<<< HEAD
         - name: soft_delete
           in: query
           description: |
@@ -238,8 +233,6 @@
           schema:
             type: boolean
             default: true
-=======
->>>>>>> 583eee54
       responses:
         '204':
           description: 'All the relationship versions were successfully deleted.'
