'use strict';

const fs = require('fs').promises;
const path = require('path');

const config = require('../config/config');
const identitiesService = require('../services/identities-service');
const userAccountsService = require('../services/user-accounts-service');
const systemConfigurationService = require('../services/system-configuration-service');
const logger = require('../lib/logger');
const AttackObject = require('../models/attack-object-model');
const CollectionIndex = require('../models/collection-index-model');
const MarkingDefinition = require('../models/marking-definition-model');
const {
  OrganizationIdentityNotFoundError,
  OrganizationIdentityNotSetError,
  AnonymousUserAccountNotFoundError,
  AnonymousUserAccountNotSetError,
} = require('../exceptions');

async function createPlaceholderOrganizationIdentity() {
  // Create placeholder identity object
  const timestamp = new Date().toISOString();
  const placeholderIdentity = {
    workspace: {
      workflow: {
        state: 'awaiting-review',
      },
    },
    stix: {
      created: timestamp,
      modified: timestamp,
      name: 'Placeholder Organization Identity',
      identity_class: 'organization',
      spec_version: '2.1',
      type: 'identity',
      description:
        'This is a placeholder organization identity. Please edit it or replace it with another identity.',
    },
  };

  try {
    const newIdentity = await identitiesService.create(placeholderIdentity, { import: false });

    // Set the organization identity to the placeholder identity
    await systemConfigurationService.setOrganizationIdentity(newIdentity.stix.id);
    logger.info(
      `Organization identity set to placeholder identity with id: ${newIdentity.stix.id}`,
    );
  } catch (err) {
    logger.error('Unable to create or set placeholder organization identity: ' + err);
    throw err;
  }
}

async function createAnonymousUserAccount() {
  // Create the anonymous user account
  const anonymousUserAccount = {
    email: null,
    username: 'anonymous',
    displayName: 'Anonymous User',
    status: 'active',
    role: 'admin',
  };

  try {
    const newUserAccount = await userAccountsService.create(anonymousUserAccount);

    // Set the anonymous user account id to the new user account id
    await systemConfigurationService.setAnonymousUserAccountId(newUserAccount.id);
    logger.info(`Anonymous user account set to user account with id: ${newUserAccount.id}`);
  } catch (err) {
    logger.error('Unable to create or set anonymous user account: ' + err);
    throw err;
  }
}

async function checkForOrganizationIdentity() {
  try {
    const identity = await systemConfigurationService.retrieveOrganizationIdentity();
    logger.info(`Success: Organization identity is set to ${identity.stix.name}`);
  } catch (err) {
    if (err instanceof OrganizationIdentityNotFoundError) {
      logger.warn(
        `Organization identity with id ${err} not found, setting to placeholder identity`,
      );
      await createPlaceholderOrganizationIdentity();
    } else if (err instanceof OrganizationIdentityNotSetError) {
      logger.warn(`Organization identity not set, setting to placeholder identity`);
      await createPlaceholderOrganizationIdentity();
    } else {
      logger.error('Unable to retrieve organization identity, failed with error: ' + err);
      logger.warn(`Attempting to set organization identity to placeholder identity`);
      await createPlaceholderOrganizationIdentity();
    }
  }
}

async function checkForAnonymousUserAccount() {
  const config = require('../config/config');

  // Only check for an anonymous user account if the system has been configured to use the anonymous authn mechanism
  if (config.userAuthn.mechanism === 'anonymous') {
    try {
      const anonymousUserAccount = await systemConfigurationService.retrieveAnonymousUserAccount();
      logger.info(`Success: Anonymous user account is set to ${anonymousUserAccount.id}`);
    } catch (err) {
      if (err instanceof AnonymousUserAccountNotFoundError) {
        logger.warn(
          `Anonymous user account with id ${err.anonymousUserAccountId} not found, creating new anonymous user account`,
        );
        await createAnonymousUserAccount();
      } else if (err instanceof AnonymousUserAccountNotSetError) {
        logger.warn(`Anonymous user account not set, creating new anonymous user account`);
        await createAnonymousUserAccount();
      } else {
        logger.error('Unable to retrieve anonymous user account, failed with error: ' + err);
        logger.warn(`Attempting to create new anonymous user account`);
        await createAnonymousUserAccount();
      }
    }
  }
}

async function checkForInvalidEnterpriseCollectionId() {
  // The v1.0 release of ATT&CK Workbench used x-mitre-collection--23320f4-22ad-8467-3b73-ed0c869a12838 for the id of
  // the Enterprise collection object. This value isn't a legal STIX id (the UUID portion is incorrect).
  // The v1.1 release of ATT&CK Workbench replaced this value with another invalid id.
  // This function checks for the presence of either invalid id and replaces it with a valid id wherever found.
  const invalidIds = [
    'x-mitre-collection--23320f4-22ad-8467-3b73-ed0c869a12838',
    'x-mitre-collection--402e24b4-436e-4936-b19b-2038648f489',
  ];
  const validId = 'x-mitre-collection-1f5f1533-f617-4ca8-9ab4-6a02367fa019';

  logger.info(
    `Starting check for invalid enterprise collection id. This may take a few minutes the first time it runs...`,
  );

  let collectionUpdates = 0;
  let objectUpdates = 0;
  const attackObjects = await AttackObject.find();
  for (const attackObject of attackObjects) {
    // Check for x-mitre-collection objects
    if (attackObject.stix.type === 'x-mitre-collection') {
      if (invalidIds.includes(attackObject.stix.id)) {
        attackObject.stix.id = validId;
        await attackObject.save();
        collectionUpdates += 1;
      }
    }
    // Check for an object that references an invalid x-mitre-collection id
    else {
      let attackObjectUpdated = false;
      for (const collectionRef of attackObject.workspace.collections) {
        if (invalidIds.includes(collectionRef.collection_ref)) {
          collectionRef.collection_ref = validId;
          attackObjectUpdated = true;
        }
      }
      if (attackObjectUpdated) {
        await attackObject.save();
        objectUpdates += 1;
      }
    }
  }

  let collectionIndexUpdates = 0;
  const collectionIndexes = await CollectionIndex.find();
  for (const collectionIndex of collectionIndexes) {
    // Check the list of collections
    let collectionIndexUpdated = false;
    for (const collection of collectionIndex.collection_index.collections) {
      if (invalidIds.includes(collection.id)) {
        collection.id = validId;
        collectionIndexUpdated = true;
      }
    }

    // Check the list of subscriptions
    if (collectionIndex.workspace?.update_policy?.subscriptions) {
      for (let i = 0; i < collectionIndex.workspace.update_policy.subscriptions.length; i++) {
        if (invalidIds.includes(collectionIndex.workspace.update_policy.subscriptions[i])) {
          collectionIndex.workspace.update_policy.subscriptions[i] = validId;
          collectionIndexUpdated = true;
        }
      }
    }

    if (collectionIndexUpdated) {
      await collectionIndex.save();
      collectionIndexUpdates += 1;
    }
  }

  if (collectionUpdates > 0) {
    logger.warn(
      `Fixed ${collectionUpdates} instances of x-mitre-collection that had an invalid STIX id.`,
    );
  }

  if (objectUpdates > 0) {
    logger.warn(
      `Fixed ${objectUpdates} ATT&CK objects that referenced an invalid x-mitre-collection STIX id.`,
    );
  }

  if (collectionIndexUpdates > 0) {
    logger.warn(
      `Fixed ${collectionIndexUpdates} Collection Indexes that referenced an invalid x-mitre-collection STIX id.`,
    );
  }
}

async function checkForStaticMarkingDefinitions() {
  // Get the list static marking definitions configured for the system
  const directoryPath = config.configurationFiles.staticMarkingDefinitionsPath;
  if (!directoryPath) {
    logger.info('No path provided for static marking definitions.');
    return;
  }

  const files = await fs.readdir(directoryPath);
  try {
    for (const file of files.filter((file) => path.extname(file) === '.json')) {
      const filePath = path.join(directoryPath, file);
      const fileData = await fs.readFile(filePath);
      const staticMarkingDefinitionList = JSON.parse(fileData.toString());

      for (const staticMarkingDefinition of staticMarkingDefinitionList) {
        const markingDefinition = await MarkingDefinition.findOne({
          'stix.id': staticMarkingDefinition.id,
        }).lean();
        if (!markingDefinition) {
          const newMarkingDefinitionData = {
            workspace: {
              workflow: {
                state: 'static',
              },
            },
            stix: staticMarkingDefinition,
          };
          try {
            const newMarkingDefinition = new MarkingDefinition(newMarkingDefinitionData);
            await newMarkingDefinition.save();
            logger.info(`Created static marking definition ${newMarkingDefinition.stix.name}`);
          } catch (err) {
            logger.error(
<<<<<<< HEAD
              `Unable to create static marking definition ${staticMarkingDefinition.name} - ${err}`,
=======
              `Unable to create static marking definition ${staticMarkingDefinition.name}: ${err.message}`,
>>>>>>> 993b445c
            );
          }
        }
      }
    }
  } catch (err) {
<<<<<<< HEAD
    logger.error(`Unable to parse static marking definitions - ${err}`);
=======
    logger.error(`Unable to parse static marking definitions: ${err.message}`);
>>>>>>> 993b445c
  }
}

exports.checkSystemConfiguration = async function () {
  logger.info(`Performing system configuration check...`);
  await checkForOrganizationIdentity();
  await checkForAnonymousUserAccount();
  await checkForInvalidEnterpriseCollectionId();
  await checkForStaticMarkingDefinitions();
};<|MERGE_RESOLUTION|>--- conflicted
+++ resolved
@@ -246,22 +246,14 @@
             logger.info(`Created static marking definition ${newMarkingDefinition.stix.name}`);
           } catch (err) {
             logger.error(
-<<<<<<< HEAD
-              `Unable to create static marking definition ${staticMarkingDefinition.name} - ${err}`,
-=======
               `Unable to create static marking definition ${staticMarkingDefinition.name}: ${err.message}`,
->>>>>>> 993b445c
             );
           }
         }
       }
     }
   } catch (err) {
-<<<<<<< HEAD
-    logger.error(`Unable to parse static marking definitions - ${err}`);
-=======
     logger.error(`Unable to parse static marking definitions: ${err.message}`);
->>>>>>> 993b445c
   }
 }
 
