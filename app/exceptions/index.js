/* eslint-disable max-classes-per-file */
'use strict';

class CustomError extends Error {
    constructor(message, options = {}) {
        super(message);

        // Apply options (if defined) to the error object
        for (const key in options) {
            if (Object.prototype.hasOwnProperty.call(options, key)) {
                this[key] = options[key];
            }
        }
    }
}

class MissingParameterError extends CustomError {
    constructor(options) {
        super('Missing required parameter', options);
    }
}

class BadlyFormattedParameterError extends CustomError {
    constructor(options) {
        super('Badly formatted parameter', options);
    }
}

class DuplicateIdError extends CustomError {
    constructor(options) {
        super('Duplicate id', options);
    }
}

class NotFoundError extends CustomError {
    constructor(options) {
        super('Document not found', options);
    }
}

class InvalidQueryStringParameterError extends CustomError {
    constructor(options) {
        super('Invalid query string parameter', options);
    }
}

class CannotUpdateStaticObjectError extends CustomError {
    constructor(options) {
        super('Cannot update static object', options);
    }
}

class IdentityServiceError extends CustomError {
    constructor(options) {
        super('An error occurred in the identities service.', options);
    }
}

class TechniquesServiceError extends CustomError {
    constructor(options) {
        super('An error occurred in the techniques service.', options);
    }
}

class TacticsServiceError extends CustomError {
    constructor(options) {
        super('An error occurred in the tactics service.', options);
    }
}

class GenericServiceError extends CustomError {
    constructor(options) {
        super('An error occurred in a service.', options);
    }
}

class DatabaseError extends CustomError {
    constructor(options) {
        super('The database operation failed.', options);
    }
}

class NotImplementedError extends CustomError {
    constructor(moduleName, functionName, options) {
        super(`The function ${functionName} in module ${moduleName} is not implemented!`, options);

    }
}

class MissingPropertyError extends CustomError {
    constructor(propertyName, options) {
        super(`Unable to create software, missing property ${propertyName}`, options);
    }
}

class PropertyNotAllowedError extends CustomError {
    constructor(propertyName, options) {
        super(`Unable to create software, property ${propertyName} is not allowed`, options);
    }
}
        
class InvalidTypeError extends CustomError {
    constructor(options) {
        super('Invalid stix.type', options);
    }
}

module.exports = {

    //** General errors */
    NotImplementedError,
    
    //** User-related errors */
    MissingParameterError,
    BadlyFormattedParameterError,
    InvalidQueryStringParameterError,
    CannotUpdateStaticObjectError,
    
    //** Database-related errors */
    DuplicateIdError,
    NotFoundError,
    DatabaseError,
    
    /** Service-specific errors */
    GenericServiceError,
    IdentityServiceError,
    TechniquesServiceError,
    TacticsServiceError,
<<<<<<< HEAD
    MissingPropertyError,
    PropertyNotAllowedError,
=======
>>>>>>> edd47eeb
    InvalidTypeError,
};<|MERGE_RESOLUTION|>--- conflicted
+++ resolved
@@ -126,10 +126,9 @@
     IdentityServiceError,
     TechniquesServiceError,
     TacticsServiceError,
-<<<<<<< HEAD
+
     MissingPropertyError,
     PropertyNotAllowedError,
-=======
->>>>>>> edd47eeb
+
     InvalidTypeError,
 };