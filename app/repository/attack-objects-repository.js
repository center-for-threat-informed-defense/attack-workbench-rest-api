--- conflicted
+++ resolved
@@ -51,7 +51,20 @@
     aggregation.push({ $sort: { 'stix.id': 1 } });
     aggregation.push({ $match: query });
 
-<<<<<<< HEAD
+    if (typeof options.search !== 'undefined') {
+      options.search = regexValidator.sanitizeRegex(options.search);
+      const match = {
+        $match: {
+          $or: [
+            { 'workspace.attack_id': { $regex: options.search, $options: 'i' } },
+            { 'stix.name': { $regex: options.search, $options: 'i' } },
+            { 'stix.description': { $regex: options.search, $options: 'i' } },
+          ],
+        },
+      };
+      aggregation.push(match);
+    }
+
         // Get the total count of documents, pre-limit
         const totalCount = await this.model.aggregate(aggregation).count("totalCount").exec();
 
@@ -74,41 +87,7 @@
             totalCount: [{ totalCount: totalCount[0]?.totalCount || 0, }],
             documents: documents
         }]
-=======
-    if (typeof options.search !== 'undefined') {
-      options.search = regexValidator.sanitizeRegex(options.search);
-      const match = {
-        $match: {
-          $or: [
-            { 'workspace.attack_id': { $regex: options.search, $options: 'i' } },
-            { 'stix.name': { $regex: options.search, $options: 'i' } },
-            { 'stix.description': { $regex: options.search, $options: 'i' } },
-          ],
-        },
-      };
-      aggregation.push(match);
     }
-
-    const facet = {
-      $facet: {
-        totalCount: [{ $count: 'totalCount' }],
-        documents: [],
-      },
-    };
-    if (options.offset) {
-      facet.$facet.documents.push({ $skip: options.offset });
-    } else {
-      facet.$facet.documents.push({ $skip: 0 });
-    }
-    if (options.limit) {
-      facet.$facet.documents.push({ $limit: options.limit });
->>>>>>> 1ddb53a5
-    }
-    aggregation.push(facet);
-
-    // Retrieve the documents
-    return await this.model.aggregate(aggregation).exec();
-  }
 }
 
 module.exports = new AttackObjectsRepository(AttackObject);