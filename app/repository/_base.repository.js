--- conflicted
+++ resolved
@@ -70,11 +70,7 @@
                         $or: [
                             { 'stix.name': { '$regex': options.search, '$options': 'i' } },
                             { 'stix.description': { '$regex': options.search, '$options': 'i' } },
-<<<<<<< HEAD
-                            { 'workspace.attack_id': { '$regex': options.search, '$options': 'i' }}
-=======
                             { 'workspace.attack_id': { '$regex': options.search, '$options': 'i' } }
->>>>>>> 8c6c5835
                         ]
                     }
                 };
