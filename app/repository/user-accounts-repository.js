'use strict';

const UserAccount = require('../models/user-account-model');
const { DatabaseError, DuplicateIdError } = require('../exceptions');
const regexValidator = require('../lib/regex');
const { BadlyFormattedParameterError } = require('../exceptions');

class UserAccountsRepository {
<<<<<<< HEAD
    constructor(model) {
        this.model = model;
    }

    async retrieveAll(options) {
        try {
            // Build the query
            const query = {};
            if (typeof options.status !== 'undefined') {
                if (Array.isArray(options.status)) {
                    query['status'] = { $in: options.status };
                }
                else {
                    query['status'] = options.status;
                }
            }
    
            if (typeof options.role !== 'undefined') {
                if (Array.isArray(options.role)) {
                    query['role'] = { $in: options.role };
                }
                else {
                    query['role'] = options.role;
                }
            }
    
            // Build the aggregation
            // - Then apply query, skip, and limit options
            const aggregation = [
                { $sort: { 'username': 1 } },
                { $match: query }
            ];
    
            if (typeof options.search !== 'undefined') {
                options.search = regexValidator.sanitizeRegex(options.search);
                const match = {
                    $match: {
                        $or: [
                            { 'username': { '$regex': options.search, '$options': 'i' } },
                            { 'email': { '$regex': options.search, '$options': 'i' } },
                            { 'displayName': { '$regex': options.search, '$options': 'i' } }
                        ]
                    }
                };
                aggregation.push(match);
            }
    
            // Get the total count of documents, pre-limit
            const totalCount = await this.model.aggregate(aggregation).count("totalCount").exec();

            if (options.offset) {
                aggregation.push({ $skip: options.offset });
            }
            else {
                aggregation.push({ $skip: 0 });
            }

            if (options.limit) {
                aggregation.push({ $limit: options.limit });
            }

            // Retrieve the documents
            const documents = await this.model.aggregate(aggregation).exec();

            // Return data in the format previously given by $facet
            return [{
                totalCount: [{ totalCount: totalCount[0]?.totalCount || 0, }],
                documents: documents
            }]
=======
  constructor(model) {
    this.model = model;
  }

  async retrieveAll(options) {
    try {
      // Build the query
      const query = {};
      if (typeof options.status !== 'undefined') {
        if (Array.isArray(options.status)) {
          query['status'] = { $in: options.status };
        } else {
          query['status'] = options.status;
>>>>>>> 1ddb53a5
        }
      }

      if (typeof options.role !== 'undefined') {
        if (Array.isArray(options.role)) {
          query['role'] = { $in: options.role };
        } else {
          query['role'] = options.role;
        }
      }

      // Build the aggregation
      // - Then apply query, skip, and limit options
      const aggregation = [{ $sort: { username: 1 } }, { $match: query }];

      if (typeof options.search !== 'undefined') {
        options.search = regexValidator.sanitizeRegex(options.search);
        const match = {
          $match: {
            $or: [
              { username: { $regex: options.search, $options: 'i' } },
              { email: { $regex: options.search, $options: 'i' } },
              { displayName: { $regex: options.search, $options: 'i' } },
            ],
          },
        };
        aggregation.push(match);
      }

      const facet = {
        $facet: {
          totalCount: [{ $count: 'totalCount' }],
          documents: [],
        },
      };

      if (options.offset) {
        facet.$facet.documents.push({ $skip: options.offset });
      } else {
        facet.$facet.documents.push({ $skip: 0 });
      }

      if (options.limit) {
        facet.$facet.documents.push({ $limit: options.limit });
      }

      aggregation.push(facet);

      // Retrieve the documents
      return await this.model.aggregate(aggregation).exec();
    } catch (err) {
      throw new DatabaseError(err);
    }
  }

  async retrieveOneById(stixId) {
    try {
      return await this.model.findOne({ id: stixId }).lean().exec();
    } catch (err) {
      throw new DatabaseError(err);
    }
  }

  createNewDocument(data) {
    return new this.model(data);
  }

  // eslint-disable-next-line class-methods-use-this
  async saveDocument(document) {
    try {
      return await document.save();
    } catch (err) {
      if (err.name === 'MongoServerError' && err.code === 11000) {
        throw new DuplicateIdError({
          details: `Document with id '${document.id}' already exists.`,
        });
      }
      throw new DatabaseError(err);
    }
  }

  // eslint-disable-next-line class-methods-use-this
  async save(data) {
    try {
      const document = new this.model(data);
      return await document.save();
    } catch (err) {
      if (err.name === 'MongoServerError' && err.code === 11000) {
        throw new DuplicateIdError({
          details: `Document with id '${data.id}' already exists.`,
        });
      }
      throw new DatabaseError(err);
    }
  }

  async findOneAndRemove(stixId) {
    try {
      return await this.model.findOneAndRemove({ id: stixId }).exec();
    } catch (err) {
      throw new DatabaseError(err);
    }
  }

  async retrieveOneByEmail(email) {
    try {
      return await this.model.findOne({ email: email }).lean().exec();
    } catch (err) {
      throw new DatabaseError(err);
    }
  }

  async retrieveOneByUserAccountId(userAccountId) {
    try {
      return await this.model.findOne({ id: userAccountId }).exec();
    } catch (err) {
      throw new DatabaseError(err);
    }
  }

  async updateById(userAccountId, data) {
    try {
      const document = await this.retrieveOneByUserAccountId(userAccountId);

      if (!document) {
        // document not found
        return null;
      }

      // Copy data to found document
      document.email = data.email;
      document.username = data.username;
      document.displayName = data.displayName;
      document.status = data.status;
      document.role = data.role;

      // Set the modified timestamp
      document.modified = new Date().toISOString();

      // Save and return the document
      try {
        return await document.save();
      } catch (err) {
        if (err.name === 'MongoServerError' && err.code === 11000) {
          throw new DuplicateIdError({
            details: `Document with id '${data.stix.id}' already exists.`,
          });
        }
        throw new DatabaseError(err);
      }
    } catch (err) {
      if (err.name === 'CastError') {
        throw new BadlyFormattedParameterError('userId');
      } else {
        throw err;
      }
    }
  }
}

module.exports = new UserAccountsRepository(UserAccount);<|MERGE_RESOLUTION|>--- conflicted
+++ resolved
@@ -6,10 +6,9 @@
 const { BadlyFormattedParameterError } = require('../exceptions');
 
 class UserAccountsRepository {
-<<<<<<< HEAD
-    constructor(model) {
-        this.model = model;
-    }
+  constructor(model) {
+    this.model = model;
+  }
 
     async retrieveAll(options) {
         try {
@@ -76,75 +75,11 @@
                 totalCount: [{ totalCount: totalCount[0]?.totalCount || 0, }],
                 documents: documents
             }]
-=======
-  constructor(model) {
-    this.model = model;
-  }
-
-  async retrieveAll(options) {
-    try {
-      // Build the query
-      const query = {};
-      if (typeof options.status !== 'undefined') {
-        if (Array.isArray(options.status)) {
-          query['status'] = { $in: options.status };
-        } else {
-          query['status'] = options.status;
->>>>>>> 1ddb53a5
         }
-      }
-
-      if (typeof options.role !== 'undefined') {
-        if (Array.isArray(options.role)) {
-          query['role'] = { $in: options.role };
-        } else {
-          query['role'] = options.role;
+        catch (err) {
+            throw new DatabaseError(err);
         }
-      }
-
-      // Build the aggregation
-      // - Then apply query, skip, and limit options
-      const aggregation = [{ $sort: { username: 1 } }, { $match: query }];
-
-      if (typeof options.search !== 'undefined') {
-        options.search = regexValidator.sanitizeRegex(options.search);
-        const match = {
-          $match: {
-            $or: [
-              { username: { $regex: options.search, $options: 'i' } },
-              { email: { $regex: options.search, $options: 'i' } },
-              { displayName: { $regex: options.search, $options: 'i' } },
-            ],
-          },
-        };
-        aggregation.push(match);
-      }
-
-      const facet = {
-        $facet: {
-          totalCount: [{ $count: 'totalCount' }],
-          documents: [],
-        },
-      };
-
-      if (options.offset) {
-        facet.$facet.documents.push({ $skip: options.offset });
-      } else {
-        facet.$facet.documents.push({ $skip: 0 });
-      }
-
-      if (options.limit) {
-        facet.$facet.documents.push({ $limit: options.limit });
-      }
-
-      aggregation.push(facet);
-
-      // Retrieve the documents
-      return await this.model.aggregate(aggregation).exec();
-    } catch (err) {
-      throw new DatabaseError(err);
     }
-  }
 
   async retrieveOneById(stixId) {
     try {
