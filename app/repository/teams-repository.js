--- conflicted
+++ resolved
@@ -15,7 +15,6 @@
     this.model = model;
   }
 
-<<<<<<< HEAD
     async retrieveByUserId(userAccountId, options) {
         const aggregation = [
             { $sort: { 'name': 1 } },
@@ -46,20 +45,22 @@
         }]
     }
 
-    async retrieveAll(options) {
-        // Build the aggregation
-        const aggregation = [
-            { $sort: { 'name': 1 } },
-        ];
+  async retrieveAll(options) {
+    // Build the aggregation
+    const aggregation = [{ $sort: { name: 1 } }];
 
-        if (typeof options.search !== 'undefined') {
-            options.search = regexValidator.sanitizeRegex(options.search);
-            const match = { $match: { $or: [
-                        { 'name': { '$regex': options.search, '$options': 'i' }},
-                        { 'description': { '$regex': options.search, '$options': 'i' }},
-                    ]}};
-            aggregation.push(match);
-        }
+    if (typeof options.search !== 'undefined') {
+      options.search = regexValidator.sanitizeRegex(options.search);
+      const match = {
+        $match: {
+          $or: [
+            { name: { $regex: options.search, $options: 'i' } },
+            { description: { $regex: options.search, $options: 'i' } },
+          ],
+        },
+      };
+      aggregation.push(match);
+    }
 
         // Get the total count of documents, pre-limit
         const totalCount = await this.model.aggregate(aggregation).count("totalCount").exec();
@@ -85,87 +86,13 @@
         }]
     }
 
-    async retrieveById(teamId) {
-        try {
-            if (!teamId) {
-                throw new MissingParameterError;
-            }
-    
-            const team = await this.model.findOne({ 'id': teamId }).lean().exec();
-    
-            return team;
-        }
-        catch (err) {
-            if (err.name === 'CastError') {
-                throw new BadlyFormattedParameterError;
-            } else {
-                throw err;
-            }
-        }
-=======
-  retrieveByUserId(userAccountId, options) {
-    const aggregation = [
-      { $sort: { name: 1 } },
-      { $match: { userIDs: { $in: [userAccountId] } } },
-      {
-        $facet: {
-          totalCount: [{ $count: 'totalCount' }],
-          documents: [
-            { $skip: options.offset || 0 },
-            ...(options.limit ? [{ $limit: options.limit }] : []),
-          ],
-        },
-      },
-    ];
-
-    return this.model.aggregate(aggregation).exec();
-  }
-
-  async retrieveAll(options) {
-    // Build the aggregation
-    const aggregation = [{ $sort: { name: 1 } }];
-
-    if (typeof options.search !== 'undefined') {
-      options.search = regexValidator.sanitizeRegex(options.search);
-      const match = {
-        $match: {
-          $or: [
-            { name: { $regex: options.search, $options: 'i' } },
-            { description: { $regex: options.search, $options: 'i' } },
-          ],
-        },
-      };
-      aggregation.push(match);
-    }
-
-    const facet = {
-      $facet: {
-        totalCount: [{ $count: 'totalCount' }],
-        documents: [],
-      },
-    };
-    if (options.offset) {
-      facet.$facet.documents.push({ $skip: options.offset });
-    } else {
-      facet.$facet.documents.push({ $skip: 0 });
->>>>>>> 1ddb53a5
-    }
-    if (options.limit) {
-      facet.$facet.documents.push({ $limit: options.limit });
-    }
-    aggregation.push(facet);
-
-    // Retrieve the documents
-    return await this.model.aggregate(aggregation);
-  }
-
   async retrieveById(teamId) {
     try {
       if (!teamId) {
-        throw new MissingParameterError();
+         throw new MissingParameterError();
       }
 
-      const team = await this.model.findOne({ id: teamId }).lean().exec();
+      const team = await this.model.findOne({ 'id': teamId }).lean().exec();
 
       return team;
     } catch (err) {
