'use strict';

const BaseRepository = require('./_base.repository');
const Note = require('../models/note-model');
const regexValidator = require('../lib/regex');
const { lastUpdatedByQueryHelper } = require('../lib/request-parameter-helper');
const { DatabaseError } = require('../exceptions');

class NotesRepository extends BaseRepository {
  async retrieveAll(options) {
    try {
      // Build the query
      const query = {};

      // Build the query
      if (!options.includeRevoked) {
        query['stix.revoked'] = { $in: [null, false] };
      }
      if (!options.includeDeprecated) {
        query['stix.x_mitre_deprecated'] = { $in: [null, false] };
      }
      if (typeof options.state !== 'undefined') {
        if (Array.isArray(options.state)) {
          query['workspace.workflow.state'] = { $in: options.state };
        } else {
          query['workspace.workflow.state'] = options.state;
        }
      }
      if (typeof options.lastUpdatedBy !== 'undefined') {
        query['workspace.workflow.created_by_user_account'] = lastUpdatedByQueryHelper(
          options.lastUpdatedBy,
        );
      }

      // Build the aggregation
      // - Group the documents by stix.id, sorted by stix.modified
      // - Use the first document in each group (according to the value of stix.modified)
      // - Then apply query, skip and limit options
      const aggregation = [
        { $sort: { 'stix.id': 1, 'stix.modified': -1 } },
        { $group: { _id: '$stix.id', document: { $first: '$$ROOT' } } },
        { $replaceRoot: { newRoot: '$document' } },
        { $sort: { 'stix.id': 1 } },
        { $match: query },
      ];

      if (typeof options.search !== 'undefined') {
        options.search = regexValidator.sanitizeRegex(options.search);
        const match = {
          $match: {
            $or: [
              { 'stix.abstract': { $regex: options.search, $options: 'i' } },
              { 'stix.content': { $regex: options.search, $options: 'i' } },
            ],
          },
        };
        aggregation.push(match);
      }

<<<<<<< HEAD
            // Get the total count of documents, pre-limit
            const totalCount = await this.model.aggregate(aggregation).count("totalCount").exec();

            if (options.offset) {
                aggregation.push({ $skip: options.offset });
            }
            else {
                aggregation.push({ $skip: 0 });
            }

            if (options.limit) {
                aggregation.push({ $limit: options.limit });
            }

            // Retrieve the documents
            const documents = await this.model.aggregate(aggregation).exec();

            // Return data in the format previously given by $facet
            return [{
                totalCount: [{ totalCount: totalCount[0]?.totalCount || 0, }],
                documents: documents
            }]
        } catch (err) {
            throw new DatabaseError(err);
        }
=======
      const facet = {
        $facet: {
          totalCount: [{ $count: 'totalCount' }],
          documents: [],
        },
      };
      if (options.offset) {
        facet.$facet.documents.push({ $skip: options.offset });
      } else {
        facet.$facet.documents.push({ $skip: 0 });
      }
      if (options.limit) {
        facet.$facet.documents.push({ $limit: options.limit });
      }
      aggregation.push(facet);

      // Retrieve the documents
      return await this.model.aggregate(aggregation).exec();
    } catch (err) {
      throw new DatabaseError(err);
>>>>>>> 1ddb53a5
    }
  }
}

module.exports = new NotesRepository(Note);<|MERGE_RESOLUTION|>--- conflicted
+++ resolved
@@ -57,7 +57,6 @@
         aggregation.push(match);
       }
 
-<<<<<<< HEAD
             // Get the total count of documents, pre-limit
             const totalCount = await this.model.aggregate(aggregation).count("totalCount").exec();
 
@@ -83,30 +82,7 @@
         } catch (err) {
             throw new DatabaseError(err);
         }
-=======
-      const facet = {
-        $facet: {
-          totalCount: [{ $count: 'totalCount' }],
-          documents: [],
-        },
-      };
-      if (options.offset) {
-        facet.$facet.documents.push({ $skip: options.offset });
-      } else {
-        facet.$facet.documents.push({ $skip: 0 });
-      }
-      if (options.limit) {
-        facet.$facet.documents.push({ $limit: options.limit });
-      }
-      aggregation.push(facet);
-
-      // Retrieve the documents
-      return await this.model.aggregate(aggregation).exec();
-    } catch (err) {
-      throw new DatabaseError(err);
->>>>>>> 1ddb53a5
     }
-  }
 }
 
 module.exports = new NotesRepository(Note);