--- conflicted
+++ resolved
@@ -5,11 +5,8 @@
 // Create the definition
 const systemConfigurationDefinition = {
     organization_identity_ref: { type: String, required: true },
-<<<<<<< HEAD
-    anonymous_user_account_id: String
-=======
+    anonymous_user_account_id: String,
     default_marking_definitions: [ String ]
->>>>>>> 7d44ba5b
 };
 
 // Create the schema
