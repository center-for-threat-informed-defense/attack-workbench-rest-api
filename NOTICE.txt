<<<<<<< HEAD
Copyright 2020-2024 MITRE Engenuity. Approved for public release. Document number CT0020 and public release case number 22-3206.
=======
Copyright 2020-2025 MITRE Engenuity. Approved for public release. Document number CT0020 and public release case number 22-3206.
>>>>>>> 48e3e519

Licensed under the Apache License, Version 2.0 (the "License"); 
you may not use this file except in compliance with the License. 
You may obtain a copy of the License at 

    http://www.apache.org/licenses/LICENSE-2.0 

Unless required by applicable law or agreed to in writing, software
distributed under the License is distributed on an "AS IS" BASIS,
WITHOUT WARRANTIES OR CONDITIONS OF ANY KIND, either express or implied. 
See the License for the specific language governing permissions and 
limitations under the License. 

This project makes use of ATT&CK®
ATT&CK Terms of Use — https://attack.mitre.org/resources/terms-of-use/<|MERGE_RESOLUTION|>--- conflicted
+++ resolved
@@ -1,8 +1,4 @@
-<<<<<<< HEAD
-Copyright 2020-2024 MITRE Engenuity. Approved for public release. Document number CT0020 and public release case number 22-3206.
-=======
 Copyright 2020-2025 MITRE Engenuity. Approved for public release. Document number CT0020 and public release case number 22-3206.
->>>>>>> 48e3e519
 
 Licensed under the Apache License, Version 2.0 (the "License"); 
 you may not use this file except in compliance with the License. 
